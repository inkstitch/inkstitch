<?xml version="1.0" encoding="UTF-8"?>
<inkscape-extension xmlns="http://www.inkscape.org/namespace/inkscape/extension">
    <_name>Embroider</_name>
    <id>jonh.embroider</id>
    <dependency type="executable" location="extensions">embroider.py</dependency>
    <dependency type="executable" location="extensions">inkex.py</dependency>
    <param name="pixels_per_mm" type="float" min="1" max="100" precision="2" _gui-text="Pixels per millimeter">10</param>
    <param name="zigzag_spacing_mm"       type="float"   min="0.01" max="5.00" precision="2" _gui-text="Zigzag spacing (mm)">0.40</param>
    <param name="row_spacing_mm"       type="float"   min="0.01" max="5.00" precision="2" _gui-text="Row spacing (mm)">0.25</param>
    <param name="max_stitch_len_mm"       type="float"   min="0.1" max="100.0" _gui-text="Maximum stitch length (mm)">3.0</param>
    <param name="running_stitch_len_mm"       type="float"   min="0.1" max="100.0" _gui-text="Running stitch length (mm)">1.5</param>
    <param name="collapse_len_mm" type="float" min="0.0" max="10.0" _gui-text="Maximum collapse length (mm)">0.0</param>
<<<<<<< HEAD
    <param name="fill_angle_deg"       type="float"   min="0" max="180" precision="0" _gui-text="Fill angle (deg)">0.0</param>
    <param name="hatch_filled_paths" type="boolean" _gui-text="Hatch filled paths" description="If false, filled paths are filled using equally-spaced lines.  If true, filled paths are filled using hatching lines.">false</param>
=======
>>>>>>> 80a482af
    <param name="hide_layers" type="boolean" _gui-text="Hide other layers" description="Hide all other top-level layers when the embroidery layer is generated, in order to make stitching discernable.">true</param>
    <param name="output_format" type="optiongroup" _gui-text="Output file format" appearance="minimal">
        <_option value="melco">Melco</_option>
        <_option value="csv">Embroidermodder 2 CSV</_option>
        <_option value="gcode">Franklin G-Code</_option>
    </param>
    <param name="path" type="string" _gui-text="Directory"></param>
    <effect>
        <object-type>all</object-type>
        <effects-menu>
            <submenu _name="Embroidery"/>
        </effects-menu>
    </effect>
    <script>
        <command reldir="extensions" interpreter="python">embroider.py</command>
    </script>
</inkscape-extension><|MERGE_RESOLUTION|>--- conflicted
+++ resolved
@@ -10,11 +10,6 @@
     <param name="max_stitch_len_mm"       type="float"   min="0.1" max="100.0" _gui-text="Maximum stitch length (mm)">3.0</param>
     <param name="running_stitch_len_mm"       type="float"   min="0.1" max="100.0" _gui-text="Running stitch length (mm)">1.5</param>
     <param name="collapse_len_mm" type="float" min="0.0" max="10.0" _gui-text="Maximum collapse length (mm)">0.0</param>
-<<<<<<< HEAD
-    <param name="fill_angle_deg"       type="float"   min="0" max="180" precision="0" _gui-text="Fill angle (deg)">0.0</param>
-    <param name="hatch_filled_paths" type="boolean" _gui-text="Hatch filled paths" description="If false, filled paths are filled using equally-spaced lines.  If true, filled paths are filled using hatching lines.">false</param>
-=======
->>>>>>> 80a482af
     <param name="hide_layers" type="boolean" _gui-text="Hide other layers" description="Hide all other top-level layers when the embroidery layer is generated, in order to make stitching discernable.">true</param>
     <param name="output_format" type="optiongroup" _gui-text="Output file format" appearance="minimal">
         <_option value="melco">Melco</_option>
