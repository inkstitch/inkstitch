./pyembroidery

# get up to date inkex version (March 18 2023)
inkex @ git+https://gitlab.com/inkscape/extensions.git@29205f3cc6c39283e190a36d72d01ef428f668e5

wxPython>=4.1.1

backports.functools_lru_cache
networkx
shapely==1.8.5
lxml
appdirs
numpy
jinja2>2.9
requests

<<<<<<< HEAD
stringcase
=======
# colormath - last official release: 3.0.0
# we need already submitted fixes - so let's grab them from the github repository
colormath @ git+https://github.com/gtaylor/python-colormath.git@4a076831fd5136f685aa7143db81eba27b2cd19a

>>>>>>> 178a8e82
flask>=2.2.0
fonttools
trimesh>=3.15.2
scipy
diskcache
flask-cors
pywinutils ; sys_platform == 'win32'
pywin32 ; sys_platform == 'win32'<|MERGE_RESOLUTION|>--- conflicted
+++ resolved
@@ -14,14 +14,6 @@
 jinja2>2.9
 requests
 
-<<<<<<< HEAD
-stringcase
-=======
-# colormath - last official release: 3.0.0
-# we need already submitted fixes - so let's grab them from the github repository
-colormath @ git+https://github.com/gtaylor/python-colormath.git@4a076831fd5136f685aa7143db81eba27b2cd19a
-
->>>>>>> 178a8e82
 flask>=2.2.0
 fonttools
 trimesh>=3.15.2
