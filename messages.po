# Translations template for PROJECT.
# Copyright (C) 2018 ORGANIZATION
# This file is distributed under the same license as the PROJECT project.
# FIRST AUTHOR <EMAIL@ADDRESS>, 2018.
#
#, fuzzy
msgid ""
msgstr ""
"Project-Id-Version: PROJECT VERSION\n"
"Report-Msgid-Bugs-To: EMAIL@ADDRESS\n"
<<<<<<< HEAD
"POT-Creation-Date: 2018-08-21 21:43-0400\n"
=======
"POT-Creation-Date: 2018-08-23 21:24-0400\n"
>>>>>>> b3bb9754
"PO-Revision-Date: YEAR-MO-DA HO:MI+ZONE\n"
"Last-Translator: FULL NAME <EMAIL@ADDRESS>\n"
"Language-Team: LANGUAGE <LL@li.org>\n"
"MIME-Version: 1.0\n"
"Content-Type: text/plain; charset=utf-8\n"
"Content-Transfer-Encoding: 8bit\n"
"Generated-By: Babel 2.5.3\n"

#. command attached to an object
#: lib/commands.py:11
msgid "Fill stitch starting position"
msgstr ""

#. command attached to an object
#: lib/commands.py:14
msgid "Fill stitch ending position"
msgstr ""

#. command attached to an object
#: lib/commands.py:17
msgid "Stop (pause machine) after sewing this object"
msgstr ""

#. command attached to an object
#: lib/commands.py:20
msgid "Trim thread after sewing this object"
msgstr ""

#. command attached to an object
#: lib/commands.py:23
msgid "Ignore this object (do not stitch)"
msgstr ""

#. command that affects entire layer
#: lib/commands.py:26
msgid "Ignore layer (do not stitch any objects in this layer)"
msgstr ""

#: lib/elements/auto_fill.py:11
msgid "Auto-Fill"
msgstr ""

#: lib/elements/auto_fill.py:14
msgid "Automatically routed fill stitching"
msgstr ""

#: lib/elements/auto_fill.py:34
msgid "Running stitch length (traversal between sections)"
msgstr ""

#: lib/elements/auto_fill.py:35
msgid ""
"Length of stitches around the outline of the fill region used when moving"
" from section to section."
msgstr ""

#: lib/elements/auto_fill.py:43
msgid "Underlay"
msgstr ""

#: lib/elements/auto_fill.py:43 lib/elements/auto_fill.py:52
#: lib/elements/auto_fill.py:68 lib/elements/auto_fill.py:79
#: lib/elements/auto_fill.py:89
msgid "AutoFill Underlay"
msgstr ""

#: lib/elements/auto_fill.py:49
msgid "Fill angle"
msgstr ""

#: lib/elements/auto_fill.py:50
msgid "default: fill angle + 90 deg"
msgstr ""

#: lib/elements/auto_fill.py:65
msgid "Row spacing"
msgstr ""

#: lib/elements/auto_fill.py:66
msgid "default: 3x fill row spacing"
msgstr ""

#: lib/elements/auto_fill.py:76
msgid "Max stitch length"
msgstr ""

#: lib/elements/auto_fill.py:77
msgid "default: equal to fill max stitch length"
msgstr ""

#: lib/elements/auto_fill.py:86
msgid "Inset"
msgstr ""

#: lib/elements/auto_fill.py:87
msgid ""
"Shrink the shape before doing underlay, to prevent underlay from showing "
"around the outside of the fill."
msgstr ""

#: lib/elements/auto_fill.py:97
msgid "Expand"
msgstr ""

#: lib/elements/auto_fill.py:98
msgid ""
"Expand the shape before fill stitching, to compensate for gaps between "
"shapes."
msgstr ""

#: lib/elements/element.py:230
#, python-format
msgid "%(id)s has more than one command of type '%(command)s' linked to it"
msgstr ""

#: lib/elements/fill.py:12
msgid "Fill"
msgstr ""

#: lib/elements/fill.py:19
msgid "Manually routed fill stitching"
msgstr ""

#: lib/elements/fill.py:20
msgid "AutoFill is the default method for generating fill stitching."
msgstr ""

#: lib/elements/fill.py:29
msgid "Angle of lines of stitches"
msgstr ""

#: lib/elements/fill.py:30
msgid ""
"The angle increases in a counter-clockwise direction.  0 is horizontal.  "
"Negative angles are allowed."
msgstr ""

#: lib/elements/fill.py:46
msgid "Flip fill (start right-to-left)"
msgstr ""

#: lib/elements/fill.py:47
msgid ""
"The flip option can help you with routing your stitch path.  When you "
"enable flip, stitching goes from right-to-left instead of left-to-right."
msgstr ""

#: lib/elements/fill.py:56
msgid "Spacing between rows"
msgstr ""

#: lib/elements/fill.py:57
msgid "Distance between rows of stitches."
msgstr ""

#: lib/elements/fill.py:70
msgid "Maximum fill stitch length"
msgstr ""

#: lib/elements/fill.py:71
msgid ""
"The length of each stitch in a row.  Shorter stitch may be used at the "
"start or end of a row."
msgstr ""

#: lib/elements/fill.py:80
msgid "Stagger rows this many times before repeating"
msgstr ""

#: lib/elements/fill.py:81
msgid ""
"Setting this dictates how many rows apart the stitches will be before "
"they fall in the same column position."
msgstr ""

#: lib/elements/fill.py:114
#, python-format
msgid ""
"shape %s is so small that it cannot be filled with stitches.  Please make"
" it bigger or delete it."
msgstr ""

#: lib/elements/satin_column.py:10
msgid "Satin Column"
msgstr ""

#: lib/elements/satin_column.py:16
msgid "Custom satin column"
msgstr ""

#: lib/elements/satin_column.py:22
msgid "\"E\" stitch"
msgstr ""

#: lib/elements/satin_column.py:32 lib/elements/stroke.py:55
msgid "Zig-zag spacing (peak-to-peak)"
msgstr ""

#: lib/elements/satin_column.py:33
msgid "Peak-to-peak distance between zig-zags."
msgstr ""

#: lib/elements/satin_column.py:44
msgid "Pull compensation"
msgstr ""

#: lib/elements/satin_column.py:45
msgid ""
"Satin stitches pull the fabric together, resulting in a column narrower "
"than you draw in Inkscape.  This setting expands each pair of needle "
"penetrations outward from the center of the satin column."
msgstr ""

#: lib/elements/satin_column.py:57
msgid "Contour underlay"
msgstr ""

#: lib/elements/satin_column.py:57 lib/elements/satin_column.py:64
#: lib/elements/satin_column.py:73
msgid "Contour Underlay"
msgstr ""

#: lib/elements/satin_column.py:64 lib/elements/satin_column.py:88
msgid "Stitch length"
msgstr ""

#: lib/elements/satin_column.py:70
msgid "Contour underlay inset amount"
msgstr ""

#: lib/elements/satin_column.py:71
msgid ""
"Shrink the outline, to prevent the underlay from showing around the "
"outside of the satin column."
msgstr ""

#: lib/elements/satin_column.py:81
msgid "Center-walk underlay"
msgstr ""

#: lib/elements/satin_column.py:81 lib/elements/satin_column.py:88
msgid "Center-Walk Underlay"
msgstr ""

#: lib/elements/satin_column.py:93
msgid "Zig-zag underlay"
msgstr ""

#: lib/elements/satin_column.py:93 lib/elements/satin_column.py:102
#: lib/elements/satin_column.py:113
msgid "Zig-zag Underlay"
msgstr ""

#: lib/elements/satin_column.py:99
msgid "Zig-Zag spacing (peak-to-peak)"
msgstr ""

#: lib/elements/satin_column.py:100
msgid "Distance between peaks of the zig-zags."
msgstr ""

#: lib/elements/satin_column.py:110
msgid "Inset amount"
msgstr ""

#: lib/elements/satin_column.py:111
msgid "default: half of contour underlay inset"
msgstr ""

#: lib/elements/satin_column.py:148
#, python-format
msgid "satin column: %(id)s: at least two subpaths required (%(num)d found)"
msgstr ""

#: lib/elements/satin_column.py:173
msgid ""
"One or more rails crosses itself, and this is not allowed.  Please split "
"into multiple satin columns."
msgstr ""

#: lib/elements/satin_column.py:180
msgid "satin column: One or more of the rungs doesn't intersect both rails."
msgstr ""

#: lib/elements/satin_column.py:181 lib/elements/satin_column.py:184
msgid "Each rail should intersect both rungs once."
msgstr ""

#: lib/elements/satin_column.py:183
msgid ""
"satin column: One or more of the rungs intersects the rails more than "
"once."
msgstr ""

#: lib/elements/satin_column.py:224
#, python-format
msgid "satin column: object %s has a fill (but should not)"
msgstr ""

#: lib/elements/satin_column.py:228
#, python-format
msgid ""
"satin column: object %(id)s has two paths with an unequal number of "
"points (%(length1)d and %(length2)d)"
msgstr ""

#: lib/elements/stroke.py:17
msgid "Satin stitch along paths"
msgstr ""

#: lib/elements/stroke.py:31
msgid "Running stitch length"
msgstr ""

#: lib/elements/stroke.py:32
msgid "Length of stitches in running stitch mode."
msgstr ""

#: lib/elements/stroke.py:43
msgid "Bean stitch number of repeats"
msgstr ""

#: lib/elements/stroke.py:44
msgid ""
"Backtrack each stitch this many times.  A value of 1 would triple each "
"stitch (forward, back, forward).  A value of 2 would quintuple each "
"stitch, etc.  Only applies to running stitch."
msgstr ""

#: lib/elements/stroke.py:56
msgid "Length of stitches in zig-zag mode."
msgstr ""

#: lib/elements/stroke.py:67
msgid "Repeats"
msgstr ""

#: lib/elements/stroke.py:68
msgid "Defines how many times to run down and back along the path."
msgstr ""

#: lib/elements/stroke.py:92
msgid "Manual stitch placement"
msgstr ""

#: lib/elements/stroke.py:93
msgid ""
"Stitch every node in the path.  Stitch length and zig-zag spacing are "
"ignored."
msgstr ""

#: lib/elements/stroke.py:127
msgid ""
"Legacy running stitch setting detected!\n"
"\n"
"It looks like you're using a stroke smaller than 0.5 units to indicate a "
"running stitch, which is deprecated.  Instead, please set your stroke to "
"be dashed to indicate running stitch.  Any kind of dash will work."
msgstr ""

#: lib/extensions/base.py:113
msgid "No embroiderable paths selected."
msgstr ""

#: lib/extensions/base.py:115
msgid "No embroiderable paths found in document."
msgstr ""

#: lib/extensions/base.py:116
msgid "Tip: use Path -> Object to Path to convert non-paths."
msgstr ""

#: lib/extensions/convert_to_satin.py:29
msgid "Please select at least one line to convert to a satin column."
msgstr ""

#. : Convert To Satin extension, user selected one or more objects that were
#. not lines.
#: lib/extensions/convert_to_satin.py:34
msgid "Only simple lines may be converted to satin columns."
msgstr ""

#: lib/extensions/convert_to_satin.py:56
#, python-format
msgid ""
"Cannot convert %s to a satin column because it intersects itself.  Try "
"breaking it up into multiple paths."
msgstr ""

#: lib/extensions/embroider.py:38
msgid ""
"\n"
"\n"
"Seeing a 'no such option' message?  Please restart Inkscape to fix."
msgstr ""

#: lib/extensions/flip.py:35
msgid "Please select one or more satin columns to flip."
msgstr ""

<<<<<<< HEAD
#: lib/extensions/install.py:25
=======
#: lib/extensions/install.py:31
>>>>>>> b3bb9754
msgid ""
"Ink/Stitch can install files (\"add-ons\") that make it easier to use "
"Inkscape to create machine embroidery designs.  These add-ons will be "
"installed:"
msgstr ""

<<<<<<< HEAD
#: lib/extensions/install.py:27
msgid "thread manufacturer color palettes"
msgstr ""

#: lib/extensions/install.py:28
msgid "Ink/Stitch visual commands (Object -> Symbols...)"
msgstr ""

#: lib/extensions/install.py:37
msgid "Install"
msgstr ""

#: lib/extensions/install.py:40 lib/extensions/params.py:380
msgid "Cancel"
msgstr ""

#: lib/extensions/install.py:54
msgid "Choose Inkscape directory"
msgstr ""

#: lib/extensions/install.py:64
msgid "Inkscape add-on installation failed"
msgstr ""

#: lib/extensions/install.py:65
msgid "Installation Failed"
msgstr ""

#: lib/extensions/install.py:69
=======
#: lib/extensions/install.py:32
msgid "thread manufacturer color palettes"
msgstr ""

#: lib/extensions/install.py:33
msgid "Ink/Stitch visual commands (Object -> Symbols...)"
msgstr ""

#: lib/extensions/install.py:42
msgid "Install"
msgstr ""

#: lib/extensions/install.py:45 lib/extensions/params.py:380
msgid "Cancel"
msgstr ""

#: lib/extensions/install.py:59
msgid "Choose Inkscape directory"
msgstr ""

#: lib/extensions/install.py:69
msgid "Inkscape add-on installation failed"
msgstr ""

#: lib/extensions/install.py:70
msgid "Installation Failed"
msgstr ""

#: lib/extensions/install.py:74
>>>>>>> b3bb9754
msgid ""
"Inkscape add-on files have been installed.  Please restart Inkscape to "
"load the new add-ons."
msgstr ""

<<<<<<< HEAD
#: lib/extensions/install.py:70
msgid "Installation Completed"
msgstr ""

#: lib/extensions/install.py:100
=======
#: lib/extensions/install.py:75
msgid "Installation Completed"
msgstr ""

#: lib/extensions/install.py:108
>>>>>>> b3bb9754
msgid "Ink/Stitch Add-ons Installer"
msgstr ""

#: lib/extensions/layer_commands.py:27
msgid "Please choose one or more commands to add."
msgstr ""

#: lib/extensions/layer_commands.py:39 lib/extensions/object_commands.py:74
msgid "Ink/Stitch Command"
msgstr ""

#. : the name of the line that connects a command to the object it applies to
#: lib/extensions/object_commands.py:30
msgid "connector"
msgstr ""

#. : the name of a command symbol (example: scissors icon for trim command)
#: lib/extensions/object_commands.py:89
msgid "command marker"
msgstr ""

#: lib/extensions/object_commands.py:100
msgid "Please select one or more objects to which to attach commands."
msgstr ""

#: lib/extensions/object_commands.py:108
msgid "Please choose one or more commands to attach."
msgstr ""

#: lib/extensions/params.py:244
msgid "These settings will be applied to 1 object."
msgstr ""

#: lib/extensions/params.py:246
#, python-format
msgid "These settings will be applied to %d objects."
msgstr ""

#: lib/extensions/params.py:249
msgid ""
"Some settings had different values across objects.  Select a value from "
"the dropdown or enter a new one."
msgstr ""

#: lib/extensions/params.py:253
#, python-format
msgid "Disabling this tab will disable the following %d tabs."
msgstr ""

#: lib/extensions/params.py:255
msgid "Disabling this tab will disable the following tab."
msgstr ""

#: lib/extensions/params.py:258
#, python-format
msgid "Enabling this tab will disable %s and vice-versa."
msgstr ""

#: lib/extensions/params.py:288
msgid "Inkscape objects"
msgstr ""

#: lib/extensions/params.py:346
msgid "Embroidery Params"
msgstr ""

#: lib/extensions/params.py:363
msgid "Presets"
msgstr ""

#: lib/extensions/params.py:368
msgid "Load"
msgstr ""

#: lib/extensions/params.py:371
msgid "Add"
msgstr ""

#: lib/extensions/params.py:374
msgid "Overwrite"
msgstr ""

#: lib/extensions/params.py:377
msgid "Delete"
msgstr ""

#: lib/extensions/params.py:384
msgid "Use Last Settings"
msgstr ""

#: lib/extensions/params.py:387
msgid "Apply and Quit"
msgstr ""

#: lib/extensions/params.py:439
msgid "Preview"
msgstr ""

#: lib/extensions/params.py:458
msgid "Internal Error"
msgstr ""

#: lib/extensions/params.py:511
msgid "Please enter or select a preset name first."
msgstr ""

#: lib/extensions/params.py:511 lib/extensions/params.py:517
#: lib/extensions/params.py:545
msgid "Preset"
msgstr ""

#: lib/extensions/params.py:517
#, python-format
msgid "Preset \"%s\" not found."
msgstr ""

#: lib/extensions/params.py:545
#, python-format
msgid ""
"Preset \"%s\" already exists.  Please use another name or press "
"\"Overwrite\""
msgstr ""

#: lib/extensions/print_pdf.py:132
msgid "Closing..."
msgstr ""

#: lib/extensions/print_pdf.py:132
msgid "It is safe to close this window now."
msgstr ""

#: lib/extensions/print_pdf.py:263
msgid ""
"A print preview has been opened in your web browser.  This window will "
"stay open in order to communicate with the JavaScript code running in "
"your browser.\n"
"\n"
"This window will close after you close the print preview in your browser,"
" or you can close it manually if necessary."
msgstr ""

#: lib/extensions/print_pdf.py:412
msgid "Ink/Stitch Print"
msgstr ""

#: lib/extensions/simulate.py:29
msgid "Embroidery Simulation"
msgstr ""

#: lib/extensions/zip.py:49
msgid "No embroidery file formats selected."
msgstr ""

#. If you translate this string, that will tell Ink/Stitch to
#. generate menu items for this language in Inkscape's "Extensions"
#. menu.
#: lib/inx/utils.py:46
msgid "Generate INX files"
msgstr ""

#: lib/simulator.py:40
msgid "Speed up"
msgstr ""

#: lib/simulator.py:40
msgid "Press + or arrow up to speed up"
msgstr ""

#: lib/simulator.py:41
msgid "Slow down"
msgstr ""

#: lib/simulator.py:41
msgid "Press - or arrow down to slow down"
msgstr ""

#: lib/simulator.py:42
msgid "Pause"
msgstr ""

#: lib/simulator.py:42
msgid "Press P to pause the animation"
msgstr ""

#: lib/simulator.py:43
msgid "Restart"
msgstr ""

#: lib/simulator.py:43
msgid "Press R to restart the animation"
msgstr ""

#: lib/simulator.py:44
msgid "Quit"
msgstr ""

#: lib/simulator.py:44
msgid "Press Q to close the simulation window"
msgstr ""

#: lib/simulator.py:169
msgid "Stitch # "
msgstr ""

#: lib/simulator.py:172
msgid "Stitch #"
msgstr ""

#: lib/stitches/auto_fill.py:167
msgid ""
"Unable to autofill.  This most often happens because your shape is made "
"up of multiple sections that aren't connected."
msgstr ""

#: lib/stitches/auto_fill.py:395
msgid ""
"Unexpected error while generating fill stitches. Please send your SVG "
"file to lexelby@github."
msgstr ""

#: lib/svg/svg.py:94
msgid "Stitch Plan"
msgstr ""

#: lib/svg/units.py:46
#, python-format
msgid "parseLengthWithUnits: unknown unit %s"
msgstr ""

#: lib/svg/units.py:78
#, python-format
msgid "Unknown unit: %s"
msgstr ""

#: print/templates/color_swatch.html:8 print/templates/color_swatch.html:40
#: print/templates/operator_detailedview.html:9
msgid "Color"
msgstr ""

#: print/templates/color_swatch.html:11 print/templates/color_swatch.html:41
msgid "rgb"
msgstr ""

#: print/templates/color_swatch.html:15 print/templates/color_swatch.html:42
msgid "thread"
msgstr ""

#: print/templates/color_swatch.html:19 print/templates/color_swatch.html:43
#: print/templates/operator_detailedview.html:62
msgid "# stitches"
msgstr ""

#: print/templates/color_swatch.html:23 print/templates/color_swatch.html:44
msgid "# trims"
msgstr ""

#: print/templates/color_swatch.html:24 print/templates/color_swatch.html:45
#: print/templates/operator_detailedview.html:66
msgid "stop after?"
msgstr ""

#: print/templates/color_swatch.html:24 print/templates/color_swatch.html:45
#: print/templates/operator_detailedview.html:66
msgid "yes"
msgstr ""

#: print/templates/color_swatch.html:24 print/templates/color_swatch.html:45
#: print/templates/operator_detailedview.html:66
msgid "no"
msgstr ""

#: print/templates/footer.html:2
msgid "Page"
msgstr ""

#: print/templates/headline.html:5
msgid "Click to choose another logo"
msgstr ""

#: print/templates/headline.html:10
msgid "Enter job title..."
msgstr ""

#: print/templates/headline.html:11
msgid "CLIENT"
msgstr ""

#: print/templates/headline.html:11
msgid "Enter client name..."
msgstr ""

#: print/templates/headline.html:12
msgid "PURCHASE ORDER #:"
msgstr ""

#: print/templates/headline.html:12
msgid "Enter purchase order number..."
msgstr ""

#: print/templates/headline.html:15
#, python-format
msgid "%Y.%m.%d"
msgstr ""

#: print/templates/operator_detailedview.html:10
msgid "Thread Consumption"
msgstr ""

#: print/templates/operator_detailedview.html:11
msgid "Stops and Trims"
msgstr ""

#: print/templates/operator_detailedview.html:12
msgid "Notes"
msgstr ""

#: print/templates/operator_detailedview.html:24
#: print/templates/operator_overview.html:6
#: print/templates/print_overview.html:6
msgid "Unique Colors"
msgstr ""

#: print/templates/operator_detailedview.html:25
#: print/templates/operator_overview.html:7
#: print/templates/print_overview.html:7
msgid "Color Blocks"
msgstr ""

#: print/templates/operator_detailedview.html:28
#: print/templates/operator_overview.html:14
#: print/templates/print_overview.html:14
msgid "Design box size"
msgstr ""

#: print/templates/operator_detailedview.html:29
#: print/templates/operator_overview.html:16
#: print/templates/print_overview.html:16
msgid "Total thread used"
msgstr ""

#: print/templates/operator_detailedview.html:30
#: print/templates/operator_overview.html:15
#: print/templates/print_overview.html:15
msgid "Total stitch count"
msgstr ""

#: print/templates/operator_detailedview.html:33
#: print/templates/operator_overview.html:8
#: print/templates/print_overview.html:8
msgid "Total stops"
msgstr ""

#: print/templates/operator_detailedview.html:34
#: print/templates/operator_overview.html:9
#: print/templates/print_overview.html:9
msgid "Total trims"
msgstr ""

#: print/templates/operator_detailedview.html:61
msgid "thread used"
msgstr ""

#: print/templates/operator_detailedview.html:65
msgid "trims"
msgstr ""

#: print/templates/operator_detailedview.html:69
msgid "Enter operator notes..."
msgstr ""

#: print/templates/operator_overview.html:21
#: print/templates/print_overview.html:21
msgid "Job estimated time"
msgstr ""

#: print/templates/operator_overview.html:28
#: print/templates/print_detail.html:18 print/templates/print_overview.html:28
msgid "Ctrl + Scroll to Zoom"
msgstr ""

#: print/templates/print_detail.html:6
msgid "COLOR"
msgstr ""

#: print/templates/print_detail.html:11
msgid "Estimated time"
msgstr ""

#: print/templates/print_overview.html:39
msgid "Client Signature"
msgstr ""

#: print/templates/ui.html:2
msgid "Ink/Stitch Print Preview"
msgstr ""

#: print/templates/ui.html:4 templates/print.inx:3
msgid "Print"
msgstr ""

#: print/templates/ui.html:5 print/templates/ui.html:15
msgid "Settings"
msgstr ""

#: print/templates/ui.html:6
msgid "Close"
msgstr ""

#: print/templates/ui.html:9
msgid "⚠ lost connection to Ink/Stitch"
msgstr ""

#: print/templates/ui.html:18 print/templates/ui.html:23
msgid "Page Setup"
msgstr ""

#: print/templates/ui.html:19 print/templates/ui.html:47
msgid "Design"
msgstr ""

#: print/templates/ui.html:26
msgid "Printing Size"
msgstr ""

#: print/templates/ui.html:35
msgid "Print Layouts"
msgstr ""

#: print/templates/ui.html:36
msgid "Client Overview"
msgstr ""

#: print/templates/ui.html:37
msgid "Client Detailed View"
msgstr ""

#: print/templates/ui.html:38
msgid "Operator Overview"
msgstr ""

#: print/templates/ui.html:39
msgid "Operator Detailed View"
msgstr ""

#: print/templates/ui.html:40
msgid "Thumbnail size"
msgstr ""

#: print/templates/ui.html:43
msgid "Includes these Page Setup settings and also the icon."
msgstr ""

#: print/templates/ui.html:43
msgid "Save as defaults"
msgstr ""

#: print/templates/ui.html:48
msgid "Thread Palette"
msgstr ""

#: print/templates/ui.html:51
msgid "None"
msgstr ""

#: print/templates/ui.html:65
msgid ""
"Changing the thread palette will cause thread names and catalog numbers "
"to be recalculated based on the new palette.  Any changes you have made "
"to color or thread names will be lost.  Are you sure?"
msgstr ""

#: print/templates/ui.html:68
msgid "Yes"
msgstr ""

#: print/templates/ui.html:69
msgid "No"
msgstr ""

#: print/templates/ui_svg_action_buttons.html:1
msgid "Scale"
msgstr ""

#: print/templates/ui_svg_action_buttons.html:3
msgid "Fit"
msgstr ""

#: print/templates/ui_svg_action_buttons.html:5
msgid "Apply to all"
msgstr ""

#: print/templates/ui_svg_action_buttons.html:8
msgid "Realistic"
msgstr ""

#. description for pyembroidery file format: pec
#. description for pyembroidery file format: pes
#. description for pyembroidery file format: phb
#. description for pyembroidery file format: phc
#: pyembroidery-format-descriptions.py:2 pyembroidery-format-descriptions.py:4
#: pyembroidery-format-descriptions.py:56
#: pyembroidery-format-descriptions.py:58
msgid "Brother Embroidery Format"
msgstr ""

#. description for pyembroidery file format: exp
#: pyembroidery-format-descriptions.py:6
msgid "Melco Embroidery Format"
msgstr ""

#. description for pyembroidery file format: dst
#. description for pyembroidery file format: tbf
#: pyembroidery-format-descriptions.py:8 pyembroidery-format-descriptions.py:48
msgid "Tajima Embroidery Format"
msgstr ""

#. description for pyembroidery file format: jef
#. description for pyembroidery file format: sew
#. description for pyembroidery file format: jpx
#: pyembroidery-format-descriptions.py:10
#: pyembroidery-format-descriptions.py:20
#: pyembroidery-format-descriptions.py:74
msgid "Janome Embroidery Format"
msgstr ""

#. description for pyembroidery file format: vp3
#. description for pyembroidery file format: ksm
#. description for pyembroidery file format: max
#. description for pyembroidery file format: pcd
#. description for pyembroidery file format: pcq
#. description for pyembroidery file format: pcm
#. description for pyembroidery file format: pcs
#: pyembroidery-format-descriptions.py:12
#: pyembroidery-format-descriptions.py:50
#: pyembroidery-format-descriptions.py:62
#: pyembroidery-format-descriptions.py:66
#: pyembroidery-format-descriptions.py:68
#: pyembroidery-format-descriptions.py:70
#: pyembroidery-format-descriptions.py:72
msgid "Pfaff Embroidery Format"
msgstr ""

#. description for pyembroidery file format: svg
#: pyembroidery-format-descriptions.py:14
msgid "Scalable Vector Graphics"
msgstr ""

#. description for pyembroidery file format: csv
#: pyembroidery-format-descriptions.py:16
msgid "Comma-separated values"
msgstr ""

#. description for pyembroidery file format: xxx
#: pyembroidery-format-descriptions.py:18
msgid "Singer Embroidery Format"
msgstr ""

#. description for pyembroidery file format: u01
#: pyembroidery-format-descriptions.py:22
msgid "Barudan Embroidery Format"
msgstr ""

#. description for pyembroidery file format: shv
#: pyembroidery-format-descriptions.py:24
msgid "Husqvarna Viking Embroidery Format"
msgstr ""

#. description for pyembroidery file format: 10o
#. description for pyembroidery file format: 100
#: pyembroidery-format-descriptions.py:26
#: pyembroidery-format-descriptions.py:28
msgid "Toyota Embroidery Format"
msgstr ""

#. description for pyembroidery file format: bro
#: pyembroidery-format-descriptions.py:30
msgid "Bits & Volts Embroidery Format"
msgstr ""

#. description for pyembroidery file format: dat
#: pyembroidery-format-descriptions.py:32
msgid "Sunstar or Barudan Embroidery Format"
msgstr ""

#. description for pyembroidery file format: dsb
#: pyembroidery-format-descriptions.py:34
msgid "Tajima(Barudan) Embroidery Format"
msgstr ""

#. description for pyembroidery file format: dsz
#: pyembroidery-format-descriptions.py:36
msgid "ZSK USA Embroidery Format"
msgstr ""

#. description for pyembroidery file format: emd
#: pyembroidery-format-descriptions.py:38
msgid "Elna Embroidery Format"
msgstr ""

#. description for pyembroidery file format: exy
#: pyembroidery-format-descriptions.py:40
msgid "Eltac Embroidery Format"
msgstr ""

#. description for pyembroidery file format: fxy
#: pyembroidery-format-descriptions.py:42
msgid "Fortron Embroidery Format"
msgstr ""

#. description for pyembroidery file format: gt
#: pyembroidery-format-descriptions.py:44
msgid "Gold Thread Embroidery Format"
msgstr ""

#. description for pyembroidery file format: inb
#: pyembroidery-format-descriptions.py:46
msgid "Inbro Embroidery Format"
msgstr ""

#. description for pyembroidery file format: tap
#: pyembroidery-format-descriptions.py:52
msgid "Happy Embroidery Format"
msgstr ""

#. description for pyembroidery file format: stx
#: pyembroidery-format-descriptions.py:54
msgid "Data Stitch Embroidery Format"
msgstr ""

#. description for pyembroidery file format: new
#: pyembroidery-format-descriptions.py:60
msgid "Ameco Embroidery Format"
msgstr ""

#. description for pyembroidery file format: mit
#: pyembroidery-format-descriptions.py:64
msgid "Mitsubishi Embroidery Format"
msgstr ""

#. description for pyembroidery file format: stc
#: pyembroidery-format-descriptions.py:76
msgid "Gunold Embroidery Format"
msgstr ""

#. description for pyembroidery file format: zxy
#: pyembroidery-format-descriptions.py:78
msgid "ZSK TC Embroidery Format"
msgstr ""

#. description for pyembroidery file format: pmv
#: pyembroidery-format-descriptions.py:80
msgid "Brother Stitch Format"
msgstr ""

#: templates/convert_to_satin.inx:3
msgid "Convert Line to Satin"
msgstr ""

#. This is used for the submenu under Extensions -> Ink/Stitch.  Translate this
#. to your language's word for its language, e.g. "Español" for the spanish
#. translation.
#: templates/convert_to_satin.inx:12 templates/embroider.inx:24
#: templates/flip.inx:12 templates/install.inx:12
#: templates/layer_commands.inx:16 templates/object_commands.inx:15
#: templates/params.inx:12 templates/print.inx:12 templates/simulate.inx:12
msgid "English"
msgstr ""

#: templates/embroider.inx:3
msgid "Embroider"
msgstr ""

#: templates/embroider.inx:7
msgid "Collapse length (mm)"
msgstr ""

#: templates/embroider.inx:7
msgid "Jump stitches smaller than this will be treated as normal stitches."
msgstr ""

#: templates/embroider.inx:8
msgid "Hide other layers"
msgstr ""

#: templates/embroider.inx:8
msgid ""
"Hide all other top-level layers when the embroidery layer is generated, "
"in order to make stitching discernible."
msgstr ""

#: templates/embroider.inx:9
msgid "Output file format"
msgstr ""

#: templates/embroider.inx:14
msgid "DEBUG"
msgstr ""

#: templates/embroider.inx:17
msgid "Directory"
msgstr ""

#: templates/embroider.inx:17
msgid "Leave empty to save the output in Inkscape's extension directory."
msgstr ""

#: templates/flip.inx:3
msgid "Flip Satin Columns"
msgstr ""

#: templates/input.inx:11
#, python-format
msgid "convert %(file_extension)s file to Ink/Stitch manual-stitch paths"
msgstr ""

#: templates/install.inx:3
msgid "Install add-ons for Inkscape"
msgstr ""

#: templates/layer_commands.inx:3
msgid "Add Layer Commands"
msgstr ""

#: templates/layer_commands.inx:7
msgid "Commands will be added to the currently-selected layer."
msgstr ""

#: templates/object_commands.inx:3
msgid "Attach Commands"
msgstr ""

#: templates/output.inx:11
#, python-format
msgid "Save design in %(file_extension)s format using Ink/Stitch"
msgstr ""

#: templates/params.inx:3
msgid "Params"
msgstr ""

#: templates/simulate.inx:3
msgid "Simulate"
msgstr ""

#: templates/zip.inx:10
msgid "Ink/Stitch: ZIP export multiple formats (.zip)"
msgstr ""

#: templates/zip.inx:11
msgid "Create a ZIP with multiple embroidery file formats using Ink/Stitch"
msgstr ""
<|MERGE_RESOLUTION|>--- conflicted
+++ resolved
@@ -8,11 +8,7 @@
 msgstr ""
 "Project-Id-Version: PROJECT VERSION\n"
 "Report-Msgid-Bugs-To: EMAIL@ADDRESS\n"
-<<<<<<< HEAD
-"POT-Creation-Date: 2018-08-21 21:43-0400\n"
-=======
-"POT-Creation-Date: 2018-08-23 21:24-0400\n"
->>>>>>> b3bb9754
+"POT-Creation-Date: 2018-08-24 20:45-0400\n"
 "PO-Revision-Date: YEAR-MO-DA HO:MI+ZONE\n"
 "Last-Translator: FULL NAME <EMAIL@ADDRESS>\n"
 "Language-Team: LANGUAGE <LL@li.org>\n"
@@ -413,18 +409,13 @@
 msgid "Please select one or more satin columns to flip."
 msgstr ""
 
-<<<<<<< HEAD
 #: lib/extensions/install.py:25
-=======
-#: lib/extensions/install.py:31
->>>>>>> b3bb9754
 msgid ""
 "Ink/Stitch can install files (\"add-ons\") that make it easier to use "
 "Inkscape to create machine embroidery designs.  These add-ons will be "
 "installed:"
 msgstr ""
 
-<<<<<<< HEAD
 #: lib/extensions/install.py:27
 msgid "thread manufacturer color palettes"
 msgstr ""
@@ -454,55 +445,16 @@
 msgstr ""
 
 #: lib/extensions/install.py:69
-=======
-#: lib/extensions/install.py:32
-msgid "thread manufacturer color palettes"
-msgstr ""
-
-#: lib/extensions/install.py:33
-msgid "Ink/Stitch visual commands (Object -> Symbols...)"
-msgstr ""
-
-#: lib/extensions/install.py:42
-msgid "Install"
-msgstr ""
-
-#: lib/extensions/install.py:45 lib/extensions/params.py:380
-msgid "Cancel"
-msgstr ""
-
-#: lib/extensions/install.py:59
-msgid "Choose Inkscape directory"
-msgstr ""
-
-#: lib/extensions/install.py:69
-msgid "Inkscape add-on installation failed"
-msgstr ""
-
-#: lib/extensions/install.py:70
-msgid "Installation Failed"
-msgstr ""
-
-#: lib/extensions/install.py:74
->>>>>>> b3bb9754
 msgid ""
 "Inkscape add-on files have been installed.  Please restart Inkscape to "
 "load the new add-ons."
 msgstr ""
 
-<<<<<<< HEAD
 #: lib/extensions/install.py:70
 msgid "Installation Completed"
 msgstr ""
 
-#: lib/extensions/install.py:100
-=======
-#: lib/extensions/install.py:75
-msgid "Installation Completed"
-msgstr ""
-
-#: lib/extensions/install.py:108
->>>>>>> b3bb9754
+#: lib/extensions/install.py:104
 msgid "Ink/Stitch Add-ons Installer"
 msgstr ""
 
