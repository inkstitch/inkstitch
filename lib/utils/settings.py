import json
import os
from collections.abc import MutableMapping

from .paths import get_user_dir

# These settings are the defaults for SVG metadata settings of the same name in
# lib.extensions.base.InkstitchMetadata
DEFAULT_METADATA = {
    "min_stitch_len_mm": 0.1,
    "collapse_len_mm": 3,
}

DEFAULT_SETTINGS = {
    # Ink/Stitch preferences
    "cache_size": 100,
    "pop_out_simulator": False,
    # simulator
    "simulator_line_width": 0.1,
    "simulator_npp_size": 0.5,
<<<<<<< HEAD
    "stitch_layer_editor_sash_position": -200
=======
    "npp_button_status": False,
    "jump_button_status": False,
    "trim_button_status": False,
    "stop_button_status": False,
    "color_change_button_status": False,
    "toggle_page_button_status": True,
    # apply palette
    "last_applied_palette": ""
>>>>>>> 37195572
}


class GlobalSettings(MutableMapping):
    def __init__(self):
        super().__init__()
        self.__settings_file = os.path.join(get_user_dir(), "settings.json")
        self.__settings = {}

        for name, value in DEFAULT_METADATA.items():
            self.__settings[f"default_{name}"] = value

        self.__settings.update(DEFAULT_SETTINGS)

        try:
            with open(self.__settings_file, 'r') as settings_file:
                self.__settings.update(json.load(settings_file))
        except (OSError, json.JSONDecodeError, ValueError):
            pass

    def __setitem__(self, item, value):
        self.__settings[item] = value

        with open(self.__settings_file, 'w') as settings_file:
            json.dump(self.__settings, settings_file)

    def __getitem__(self, item):
        return self.__settings[item]

    def __delitem__(self, item):
        del self.__settings[item]

    def __iter__(self):
        return iter(self.__settings)

    def __len__(self):
        return len(self.__settings)

    def __json__(self):
        return self.__settings


global_settings = GlobalSettings()<|MERGE_RESOLUTION|>--- conflicted
+++ resolved
@@ -18,9 +18,6 @@
     # simulator
     "simulator_line_width": 0.1,
     "simulator_npp_size": 0.5,
-<<<<<<< HEAD
-    "stitch_layer_editor_sash_position": -200
-=======
     "npp_button_status": False,
     "jump_button_status": False,
     "trim_button_status": False,
@@ -28,8 +25,9 @@
     "color_change_button_status": False,
     "toggle_page_button_status": True,
     # apply palette
-    "last_applied_palette": ""
->>>>>>> 37195572
+    "last_applied_palette": "",
+    # sew stack editor
+    "stitch_layer_editor_sash_position": -200,
 }
 
 
