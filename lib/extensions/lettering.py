# Authors: see git history
#
# Copyright (c) 2010 Authors
# Licensed under the GNU GPL version 3.0 or later.  See the file LICENSE for details.

import json
import os
import sys
from base64 import b64decode

import appdirs
import inkex
import wx
import wx.adv
import wx.lib.agw.floatspin as fs

from ..elements import nodes_to_elements
from ..gui import PresetsPanel, SimulatorPreview, info_dialog
from ..i18n import _
from ..lettering import Font, FontError
from ..lettering.categories import FONT_CATEGORIES, FontCategory
from ..svg import get_correction_transform
from ..svg.tags import (INKSCAPE_LABEL, INKSTITCH_LETTERING, SVG_GROUP_TAG,
                        SVG_PATH_TAG)
from ..utils import DotDict, cache, get_bundled_dir, get_resource_dir
from ..utils.threading import ExitThread
from .commands import CommandsExtension
from .lettering_custom_font_dir import get_custom_font_dir


class LetteringFrame(wx.Frame):
    DEFAULT_FONT = "small_font"

    def __init__(self, *args, **kwargs):
        self.group = kwargs.pop('group')
        self.cancel_hook = kwargs.pop('on_cancel', None)
        self.metadata = kwargs.pop('metadata', [])

        # begin wxGlade: MyFrame.__init__
        wx.Frame.__init__(self, None, wx.ID_ANY,
                          _("Ink/Stitch Lettering")
                          )

        icon = wx.Icon(os.path.join(get_resource_dir("icons"), "inkstitch256x256.png"))
        self.SetIcon(icon)

        self.preview = SimulatorPreview(self, target_duration=1)
        self.presets_panel = PresetsPanel(self)

        # font
        self.font_selector_box = wx.StaticBox(self, wx.ID_ANY, label=_("Font"))

        self.font_chooser = wx.adv.BitmapComboBox(self, wx.ID_ANY, style=wx.CB_READONLY | wx.CB_SORT)
        self.font_chooser.Bind(wx.EVT_COMBOBOX, self.on_font_changed)

        self.font_size_filter = fs.FloatSpin(self, min_val=0, max_val=None, increment=1, value="0")
        self.font_size_filter.SetFormat("%f")
        self.font_size_filter.SetDigits(2)
        self.font_size_filter.Bind(fs.EVT_FLOATSPIN, self.on_filter_changed)
        self.font_size_filter.SetToolTip(_("Font size filter (mm). 0 for all sizes."))

<<<<<<< HEAD
        self.font_glyph_filter = wx.TextCtrl(self)
        self.font_glyph_filter.Bind(wx.EVT_TEXT, self.on_filter_changed)
        self.font_glyph_filter.SetToolTip(_("Filter fonts by available glyphs."))

        self.update_font_list()
        self.set_font_list()
=======
        self.font_glyph_filter = wx.CheckBox(self, label=_("Glyphs"))
        self.font_glyph_filter.Bind(wx.EVT_CHECKBOX, self.on_filter_changed)
        self.font_glyph_filter.SetToolTip(_("Filter fonts by available glyphs."))

        self.font_category_filter = wx.ComboBox(self, wx.ID_ANY, choices=[], style=wx.CB_DROPDOWN | wx.CB_READONLY)
        unfiltered = FontCategory('unfiltered', "---")
        self.font_category_filter.Append(unfiltered.name, unfiltered)
        for category in FONT_CATEGORIES:
            self.font_category_filter.Append(category.name, category)
        self.font_category_filter.SetToolTip(_("Filter fonts by category."))
        self.font_category_filter.SetSelection(0)
        self.font_category_filter.Bind(wx.EVT_COMBOBOX, self.on_filter_changed)
>>>>>>> 2b488d37

        # font details
        self.font_description = wx.StaticText(self, wx.ID_ANY)
        self.Bind(wx.EVT_SIZE, self.resize)

        # font filter
        self.filter_box = wx.StaticBox(self, wx.ID_ANY, label=_("Font Filter"))

        # options
        self.options_box = wx.StaticBox(self, wx.ID_ANY, label=_("Options"))

        self.scale_spinner = wx.SpinCtrl(self, wx.ID_ANY, min=0, max=1000, initial=100)
        self.scale_spinner.Bind(wx.EVT_SPINCTRL, lambda event: self.on_change("scale", event))

        self.back_and_forth_checkbox = wx.CheckBox(self, label=_("Stitch lines of text back and forth"))
        self.back_and_forth_checkbox.Bind(wx.EVT_CHECKBOX, lambda event: self.on_change("back_and_forth", event))

        self.trim_option_choice = wx.Choice(self, choices=[_("Never"), _("after each line"), _("after each word"), _("after each letter")],
                                            name=_("Add trim command"))
        self.trim_option_choice.Bind(wx.EVT_CHOICE, lambda event: self.on_trim_option_change(event))

        self.use_trim_symbols = wx.CheckBox(self, label=_("Use command symbols"))
        self.use_trim_symbols.Bind(wx.EVT_CHECKBOX, lambda event: self.on_change("use_trim_symbols", event))
        self.use_trim_symbols.SetToolTip(_('Uses command symbols if enabled. When disabled inserts trim commands as params.'))

        # text editor
        self.text_input_box = wx.StaticBox(self, wx.ID_ANY, label=_("Text"))

        self.text_editor = wx.TextCtrl(self, style=wx.TE_MULTILINE | wx.TE_DONTWRAP)
        self.text_editor.Bind(wx.EVT_TEXT, lambda event: self.on_change("text", event))

        self.cancel_button = wx.Button(self, wx.ID_ANY, _("Cancel"))
        self.cancel_button.Bind(wx.EVT_BUTTON, self.cancel)
        self.Bind(wx.EVT_CLOSE, self.cancel)

        self.apply_button = wx.Button(self, wx.ID_ANY, _("Apply and Quit"))
        self.apply_button.Bind(wx.EVT_BUTTON, self.apply)

        # set font list
        self.update_font_list()
        self.set_font_list()

        self.__do_layout()

        self.load_settings()
        self.apply_settings()

    def load_settings(self):
        """Load the settings saved into the SVG group element"""

        self.settings = DotDict({
            "text": "",
            "back_and_forth": False,
            "font": None,
            "scale": 100,
            "trim_option": 0,
            "use_trim_symbols": False
        })

        if INKSTITCH_LETTERING in self.group.attrib:
            try:
                self.settings.update(json.loads(self.group.get(INKSTITCH_LETTERING)))
            except json.decoder.JSONDecodeError:
                # legacy base64 encoded (changed in v2.0)
                try:
                    self.settings.update(json.loads(b64decode(self.group.get(INKSTITCH_LETTERING))))
                except (TypeError, ValueError):
                    pass
            except (TypeError, ValueError):
                pass

    def apply_settings(self):
        """Make the settings in self.settings visible in the UI."""
        self.back_and_forth_checkbox.SetValue(bool(self.settings.back_and_forth))
        self.trim_option_choice.SetSelection(self.settings.trim_option)
        self.use_trim_symbols.SetValue(bool(self.settings.use_trim_symbols))
        self.text_editor.SetValue(self.settings.text)
        self.scale_spinner.SetValue(self.settings.scale)
        self.set_initial_font(self.settings.font)

    def save_settings(self):
        """Save the settings into the SVG group element."""
        self.group.set(INKSTITCH_LETTERING, json.dumps(self.settings))

    @property
    @cache
    def font_list(self):
        fonts = []
        font_paths = {
            get_bundled_dir("fonts"),
            os.path.expanduser("~/.inkstitch/fonts"),
            os.path.join(appdirs.user_config_dir('inkstitch'), 'fonts'),
            get_custom_font_dir()
        }

        for font_path in font_paths:
            try:
                font_dirs = os.listdir(font_path)
            except OSError:
                continue

            for font_dir in font_dirs:
                font = Font(os.path.join(font_path, font_dir))
                if font.marked_custom_font_name == "" or font.marked_custom_font_id == "":
                    continue
                fonts.append(font)
        return fonts

    def update_font_list(self):
        self.fonts = {}
        self.fonts_by_id = {}

        # font size filter value
        filter_size = self.font_size_filter.GetValue()
<<<<<<< HEAD
        # glyph filter string without spaces
        filter_glyph = [*self.font_glyph_filter.GetValue().replace(" ", "")]
=======
        filter_glyph = self.font_glyph_filter.GetValue()
        filter_category = self.font_category_filter.GetSelection() - 1

        # glyph filter string without spaces
        glyphs = [*self.text_editor.GetValue().replace(" ", "").replace("\n", "")]
>>>>>>> 2b488d37

        for font in self.font_list:
            if filter_glyph and glyphs and not set(glyphs).issubset(font.available_glyphs):
                continue

            if filter_category != -1:
                category = FONT_CATEGORIES[filter_category].id
                if category not in font.keywords:
                    continue

            if filter_size != 0 and (filter_size < font.size * font.min_scale or filter_size > font.size * font.max_scale):
                continue

<<<<<<< HEAD
            if filter_glyph and not set(filter_glyph).issubset(font.available_glyphs):
                continue

=======
>>>>>>> 2b488d37
            self.fonts[font.marked_custom_font_name] = font
            self.fonts_by_id[font.marked_custom_font_id] = font

    def set_font_list(self):
        self.font_chooser.Clear()
        for font in self.fonts.values():
            image = font.preview_image

            if image is not None:
                image = wx.Image(image)
                """
                # I would like to do this but Windows requires all images to be the exact same size
                # It might work with an updated wxpython version - so let's keep it here

                # Scale to max 20 height
                img_height = 20
                width, height = image.GetSize()
                scale_factor = height / img_height
                width = int(width / scale_factor)
                image.Rescale(width, img_height, quality=wx.IMAGE_QUALITY_HIGH)
                """
                # Windows requires all images to have the exact same size
                image.Rescale(300, 20, quality=wx.IMAGE_QUALITY_HIGH)
                self.font_chooser.Append(font.marked_custom_font_name, wx.Bitmap(image))
            else:
                self.font_chooser.Append(font.marked_custom_font_name)

    def get_font_descriptions(self):
        return {font.name: font.description for font in self.fonts.values()}

    def set_initial_font(self, font_id):
        if font_id:
            if font_id not in self.fonts_by_id:
                message = '''This text was created using the font "%s", but Ink/Stitch can't find that font.  ''' \
                          '''A default font will be substituted.'''
                info_dialog(self, _(message) % font_id)
        try:
            font = self.fonts_by_id[font_id].marked_custom_font_name
        except KeyError:
            font = self.default_font.marked_custom_font_name
        self.font_chooser.SetValue(font)

        self.on_font_changed()

    @property
    def default_font(self):
        try:
            return self.fonts_by_id[self.DEFAULT_FONT]
        except KeyError:
            return list(self.fonts.values())[0]

    def on_change(self, attribute, event):
        self.settings[attribute] = event.GetEventObject().GetValue()
        if attribute == "text" and self.font_glyph_filter.GetValue() is True:
            self.on_filter_changed()
        self.preview.update()

    def on_trim_option_change(self, event=None):
        self.settings.trim_option = self.trim_option_choice.GetCurrentSelection()
        self.preview.update()

    def on_font_changed(self, event=None):
        font = self.fonts.get(self.font_chooser.GetValue(), self.default_font)
        self.settings.font = font.marked_custom_font_id

        filter_size = self.font_size_filter.GetValue()
        self.scale_spinner.SetRange(int(font.min_scale * 100), int(font.max_scale * 100))
        if filter_size != 0:
            self.scale_spinner.SetValue(int(filter_size / font.size * 100))
        self.settings['scale'] = self.scale_spinner.GetValue()

        font_variants = []
        try:
            font_variants = font.has_variants()
        except FontError:
            pass

        # Update font description
        color = wx.NullColour
        description = font.description
        if len(font_variants) == 0:
            color = (255, 0, 0)
            description = _('This font has no available font variant. Please update or remove the font.')
        self.font_description.SetLabel(description)
        self.font_description.SetForegroundColour(color)
        self.font_description.Wrap(self.GetSize().width - 35)

        if font.reversible:
            self.back_and_forth_checkbox.Enable()
            self.back_and_forth_checkbox.SetValue(bool(self.settings.back_and_forth))
        else:
            # The creator of the font banned the possibility of writing in reverse with json file: "reversible": false
            self.back_and_forth_checkbox.Disable()
            self.back_and_forth_checkbox.SetValue(False)

        self.update_preview()
        self.Layout()

    def on_filter_changed(self, event=None):
        self.update_font_list()

        if not self.fonts:
            # No fonts for filtered size
            self.font_chooser.Clear()
            self.filter_box.SetForegroundColour("red")
            return
        else:
            self.filter_box.SetForegroundColour(wx.NullColour)

        filter_size = self.font_size_filter.GetValue()
        previous_font = self.font_chooser.GetValue()
        self.set_font_list()
        font = self.fonts.get(previous_font, self.default_font)
        self.font_chooser.SetValue(font.marked_custom_font_name)
        if font.marked_custom_font_name != previous_font:
            self.on_font_changed()
        elif filter_size != 0:
            self.scale_spinner.SetValue(int(filter_size / font.size * 100))
            self.settings['scale'] = self.scale_spinner.GetValue()

    def resize(self, event=None):
        description = self.font_description.GetLabel().replace("\n", " ")
        self.font_description.SetLabel(description)
        self.font_description.Wrap(self.GetSize().width - 35)
        self.Layout()

    def update_preview(self, event=None):
        self.preview.update()

    def update_lettering(self, raise_error=False):
        # return if there is no font in the font list (possibly due to a font size filter)
        if not self.font_chooser.GetValue():
            return

        del self.group[:]

        if self.settings.scale == 100:
            destination_group = self.group
        else:
            destination_group = inkex.Group(attrib={
                # L10N The user has chosen to scale the text by some percentage
                # (50%, 200%, etc).  If you need to use the percentage symbol,
                # make sure to double it (%%).
                INKSCAPE_LABEL: _("Text scale %s%%") % self.settings.scale
            })
            self.group.append(destination_group)

        font = self.fonts.get(self.font_chooser.GetValue(), self.default_font)
        try:
            font.render_text(self.settings.text, destination_group, back_and_forth=self.settings.back_and_forth,
                             trim_option=self.settings.trim_option, use_trim_symbols=self.settings.use_trim_symbols)

        except FontError as e:
            if raise_error:
                inkex.errormsg(_("Error: Text cannot be applied to the document.\n%s") % e)
                return
            else:
                pass

        # destination_group isn't always the text scaling group (but also the parent group)
        # the text scaling group label is dependend on the user language, so it would break in international file exchange if we used it
        # scaling (correction transform) on the parent group is already applied, so let's use that for recognition
        if self.settings.scale != 100 and not destination_group.get('transform', None):
            destination_group.attrib['transform'] = 'scale(%s)' % (self.settings.scale / 100.0)

    def generate_patches(self, abort_early=None):
        patches = []

        try:
            self.update_lettering()
            elements = nodes_to_elements(self.group.iterdescendants(SVG_PATH_TAG))

            for element in elements:
                if abort_early and abort_early.is_set():
                    # cancel; settings were updated and we need to start over
                    return []

                patches.extend(element.embroider(None))
        except SystemExit:
            raise
        except ExitThread:
            raise
        except Exception:
            raise
            # Ignore errors.  This can be things like incorrect paths for
            # satins or division by zero caused by incorrect param values.
            pass

        return patches

    def get_preset_data(self):
        # called by self.presets_panel
        settings = dict(self.settings)
        del settings["text"]
        return settings

    def apply_preset_data(self, preset_data):
        settings = DotDict(preset_data)
        settings["text"] = self.settings.text
        self.settings = settings
        self.apply_settings()

    def get_preset_suite_name(self):
        # called by self.presets_panel
        return "lettering"

    def apply(self, event):
        self.preview.disable()
        self.update_lettering(True)
        self.save_settings()
        self.close()

    def close(self):
        self.preview.close()
        self.Destroy()

    def cancel(self, event):
        if self.cancel_hook:
            self.cancel_hook()

        self.close()

    def __do_layout(self):
        outer_sizer = wx.BoxSizer(wx.VERTICAL)

        # font selection
        font_selector_sizer = wx.StaticBoxSizer(self.font_selector_box, wx.VERTICAL)
        font_selector_box = wx.BoxSizer(wx.HORIZONTAL)
        font_selector_box.Add(self.font_chooser, 4, wx.EXPAND | wx.TOP | wx.BOTTOM | wx.RIGHT, 10)
        font_selector_sizer.Add(font_selector_box, 0, wx.EXPAND | wx.LEFT | wx.TOP | wx.RIGHT, 10)
        font_selector_sizer.Add(self.font_description, 1, wx.EXPAND | wx.ALL, 10)
        outer_sizer.Add(font_selector_sizer, 0, wx.EXPAND | wx.LEFT | wx.TOP | wx.RIGHT, 10)

        # filter fon list
        filter_sizer = wx.StaticBoxSizer(self.filter_box, wx.HORIZONTAL)
        filter_size_label = wx.StaticText(self, wx.ID_ANY, _("Size"))
<<<<<<< HEAD
        filter_glyph_label = wx.StaticText(self, wx.ID_ANY, _("Glyph"))
        filter_sizer.Add(filter_size_label, 0, wx.LEFT | wx.TOP | wx.BOTTOM, 10)
        filter_sizer.AddSpacer(5)
        filter_sizer.Add(self.font_size_filter, 1, wx.RIGHT | wx.TOP | wx.BOTTOM, 10)
        filter_sizer.Add(filter_glyph_label, 0, wx.LEFT | wx.TOP | wx.BOTTOM, 10)
        filter_sizer.AddSpacer(5)
        filter_sizer.Add(self.font_glyph_filter, 1, wx.RIGHT | wx.TOP | wx.BOTTOM, 10)
=======
        filter_sizer.Add(filter_size_label, 0, wx.LEFT | wx.TOP | wx.BOTTOM, 10)
        filter_sizer.AddSpacer(5)
        filter_sizer.Add(self.font_size_filter, 1, wx.RIGHT | wx.TOP | wx.BOTTOM, 10)
        filter_sizer.AddSpacer(5)
        filter_sizer.Add(self.font_glyph_filter, 1, wx.RIGHT | wx.TOP | wx.BOTTOM, 10)
        filter_sizer.Add(self.font_category_filter, 1, wx.RIGHT | wx.TOP | wx.BOTTOM, 10)
>>>>>>> 2b488d37
        outer_sizer.Add(filter_sizer, 0, wx.EXPAND | wx.LEFT | wx.TOP | wx.RIGHT, 10)

        # options
        left_option_sizer = wx.BoxSizer(wx.VERTICAL)
        left_option_sizer.Add(self.back_and_forth_checkbox, 1, wx.EXPAND | wx.LEFT | wx.TOP | wx.RIGHT, 5)

        trim_option_sizer = wx.BoxSizer(wx.HORIZONTAL)
        trim_option_sizer.Add(wx.StaticText(self, wx.ID_ANY, _("Add trims")), 0, wx.LEFT | wx.ALIGN_TOP, 5)
        trim_option_sizer.Add(self.trim_option_choice, 1, wx.EXPAND | wx.LEFT | wx.TOP | wx.RIGHT | wx.BOTTOM, 5)
        trim_option_sizer.Add(self.use_trim_symbols, 1, wx.EXPAND | wx.LEFT | wx.TOP | wx.RIGHT | wx.BOTTOM, 5)
        left_option_sizer.Add(trim_option_sizer, 0, wx.ALIGN_LEFT, 5)

        font_scale_sizer = wx.BoxSizer(wx.HORIZONTAL)
        font_scale_sizer.Add(wx.StaticText(self, wx.ID_ANY, _("Scale")), 0, wx.LEFT | wx.ALIGN_CENTRE_VERTICAL, 0)
        font_scale_sizer.Add(self.scale_spinner, 0, wx.LEFT, 10)
        font_scale_sizer.Add(wx.StaticText(self, wx.ID_ANY, "%"), 0, wx.LEFT | wx.ALIGN_CENTRE_VERTICAL, 3)

        options_sizer = wx.StaticBoxSizer(self.options_box, wx.HORIZONTAL)
        options_sizer.Add(left_option_sizer, 1, wx.EXPAND, 10)
        options_sizer.Add(font_scale_sizer, 0, wx.RIGHT, 10)

        outer_sizer.Add(options_sizer, 0, wx.EXPAND | wx.LEFT | wx.TOP | wx.RIGHT, 10)

        # text input
        text_input_sizer = wx.StaticBoxSizer(self.text_input_box, wx.VERTICAL)
        text_input_sizer.Add(self.text_editor, 1, wx.EXPAND | wx.LEFT | wx.RIGHT | wx.BOTTOM, 10)
        outer_sizer.Add(text_input_sizer, 2, wx.EXPAND | wx.LEFT | wx.TOP | wx.RIGHT, 10)

        # presets
        outer_sizer.Add(self.presets_panel, 0, wx.EXPAND | wx.EXPAND | wx.ALL, 10)
        buttons_sizer = wx.BoxSizer(wx.HORIZONTAL)
        buttons_sizer.Add(self.cancel_button, 0, wx.RIGHT, 10)
        buttons_sizer.Add(self.apply_button, 0, wx.RIGHT | wx.BOTTOM, 10)
        outer_sizer.Add(buttons_sizer, 0, wx.ALIGN_RIGHT, 10)

        self.SetSizerAndFit(outer_sizer)
        self.Layout()

        # SetSizerAndFit determined the minimum size that fits all the controls
        # and set the window's minimum size so that the user can't make it
        # smaller.  It also set the window to that size.  We'd like to give the
        # user a bit more room for text, so we'll add some height.
        size = self.GetSize()
        size.height = size.height + 200
        self.SetSize(size)


class Lettering(CommandsExtension):
    COMMANDS = ["trim"]

    def __init__(self, *args, **kwargs):
        self.cancelled = False
        CommandsExtension.__init__(self, *args, **kwargs)

    def cancel(self):
        self.cancelled = True

    def get_or_create_group(self):
        if self.svg.selection:
            groups = set()

            for node in self.svg.selection:
                if node.tag == SVG_GROUP_TAG and INKSTITCH_LETTERING in node.attrib:
                    groups.add(node)

                for group in node.iterancestors(SVG_GROUP_TAG):
                    if INKSTITCH_LETTERING in group.attrib:
                        groups.add(group)

            if len(groups) > 1:
                inkex.errormsg(_("Please select only one block of text."))
                sys.exit(1)
            elif len(groups) == 0:
                return self.create_group()
            else:
                return list(groups)[0]
        else:
            return self.create_group()

    def create_group(self):
        group = inkex.Group(attrib={
            INKSCAPE_LABEL: _("Ink/Stitch Lettering"),
            "transform": get_correction_transform(self.get_current_layer(), child=True)
        })
        self.get_current_layer().append(group)
        return group

    def effect(self):
        metadata = self.get_inkstitch_metadata()
        app = wx.App()
        frame = LetteringFrame(group=self.get_or_create_group(), on_cancel=self.cancel, metadata=metadata)

        # position left, center
        current_screen = wx.Display.GetFromPoint(wx.GetMousePosition())
        display = wx.Display(current_screen)
        display_size = display.GetClientArea()
        frame_size = frame.GetSize()
        frame.SetPosition((int(display_size[0]), int(display_size[3] / 2 - frame_size[1] / 2)))

        frame.Show()
        app.MainLoop()

        if self.cancelled:
            # This prevents the superclass from outputting the SVG, because we
            # may have modified the DOM.
            sys.exit(0)<|MERGE_RESOLUTION|>--- conflicted
+++ resolved
@@ -59,14 +59,6 @@
         self.font_size_filter.Bind(fs.EVT_FLOATSPIN, self.on_filter_changed)
         self.font_size_filter.SetToolTip(_("Font size filter (mm). 0 for all sizes."))
 
-<<<<<<< HEAD
-        self.font_glyph_filter = wx.TextCtrl(self)
-        self.font_glyph_filter.Bind(wx.EVT_TEXT, self.on_filter_changed)
-        self.font_glyph_filter.SetToolTip(_("Filter fonts by available glyphs."))
-
-        self.update_font_list()
-        self.set_font_list()
-=======
         self.font_glyph_filter = wx.CheckBox(self, label=_("Glyphs"))
         self.font_glyph_filter.Bind(wx.EVT_CHECKBOX, self.on_filter_changed)
         self.font_glyph_filter.SetToolTip(_("Filter fonts by available glyphs."))
@@ -79,7 +71,6 @@
         self.font_category_filter.SetToolTip(_("Filter fonts by category."))
         self.font_category_filter.SetSelection(0)
         self.font_category_filter.Bind(wx.EVT_COMBOBOX, self.on_filter_changed)
->>>>>>> 2b488d37
 
         # font details
         self.font_description = wx.StaticText(self, wx.ID_ANY)
@@ -194,16 +185,11 @@
 
         # font size filter value
         filter_size = self.font_size_filter.GetValue()
-<<<<<<< HEAD
-        # glyph filter string without spaces
-        filter_glyph = [*self.font_glyph_filter.GetValue().replace(" ", "")]
-=======
         filter_glyph = self.font_glyph_filter.GetValue()
         filter_category = self.font_category_filter.GetSelection() - 1
 
         # glyph filter string without spaces
         glyphs = [*self.text_editor.GetValue().replace(" ", "").replace("\n", "")]
->>>>>>> 2b488d37
 
         for font in self.font_list:
             if filter_glyph and glyphs and not set(glyphs).issubset(font.available_glyphs):
@@ -217,12 +203,6 @@
             if filter_size != 0 and (filter_size < font.size * font.min_scale or filter_size > font.size * font.max_scale):
                 continue
 
-<<<<<<< HEAD
-            if filter_glyph and not set(filter_glyph).issubset(font.available_glyphs):
-                continue
-
-=======
->>>>>>> 2b488d37
             self.fonts[font.marked_custom_font_name] = font
             self.fonts_by_id[font.marked_custom_font_id] = font
 
@@ -459,22 +439,12 @@
         # filter fon list
         filter_sizer = wx.StaticBoxSizer(self.filter_box, wx.HORIZONTAL)
         filter_size_label = wx.StaticText(self, wx.ID_ANY, _("Size"))
-<<<<<<< HEAD
-        filter_glyph_label = wx.StaticText(self, wx.ID_ANY, _("Glyph"))
-        filter_sizer.Add(filter_size_label, 0, wx.LEFT | wx.TOP | wx.BOTTOM, 10)
-        filter_sizer.AddSpacer(5)
-        filter_sizer.Add(self.font_size_filter, 1, wx.RIGHT | wx.TOP | wx.BOTTOM, 10)
-        filter_sizer.Add(filter_glyph_label, 0, wx.LEFT | wx.TOP | wx.BOTTOM, 10)
-        filter_sizer.AddSpacer(5)
-        filter_sizer.Add(self.font_glyph_filter, 1, wx.RIGHT | wx.TOP | wx.BOTTOM, 10)
-=======
         filter_sizer.Add(filter_size_label, 0, wx.LEFT | wx.TOP | wx.BOTTOM, 10)
         filter_sizer.AddSpacer(5)
         filter_sizer.Add(self.font_size_filter, 1, wx.RIGHT | wx.TOP | wx.BOTTOM, 10)
         filter_sizer.AddSpacer(5)
         filter_sizer.Add(self.font_glyph_filter, 1, wx.RIGHT | wx.TOP | wx.BOTTOM, 10)
         filter_sizer.Add(self.font_category_filter, 1, wx.RIGHT | wx.TOP | wx.BOTTOM, 10)
->>>>>>> 2b488d37
         outer_sizer.Add(filter_sizer, 0, wx.EXPAND | wx.LEFT | wx.TOP | wx.RIGHT, 10)
 
         # options
