--- conflicted
+++ resolved
@@ -154,21 +154,15 @@
     return shgeo.MultiLineString(line_strings)
 
 
-<<<<<<< HEAD
+
 def apply_stitches(line, max_stitch_length, num_staggers, row_spacing, row_num, random_stitch_length_decrease=0,
                    random_stitch_length_increase=0, random_angle=0, random_row_spacing=0):
 
-=======
-def apply_stitches(line, max_stitch_length, num_staggers, row_spacing, row_num):
->>>>>>> 7445b918
     if num_staggers == 0:
         num_staggers = 1  # sanity check to avoid division by zero.
     start = ((row_num / num_staggers) % 1) * max_stitch_length
     projections = np.arange(start, line.length, max_stitch_length)
 
-
-
-   # start = (float(row_num % num_staggers) / num_staggers) * max_stitch_length
 
     if random_stitch_length_decrease or random_stitch_length_increase:
         projections = [start]
