import sys
from copy import deepcopy

import tinycss2

import inkex
from inkex import bezier

from ..commands import find_commands
from ..i18n import _
from ..svg import PIXELS_PER_MM, apply_transforms, convert_length, get_doc_size
from ..svg.tags import (EMBROIDERABLE_TAGS, INKSCAPE_LABEL, INKSTITCH_ATTRIBS,
                        SVG_CIRCLE_TAG, SVG_ELLIPSE_TAG, SVG_GROUP_TAG,
                        SVG_OBJECT_TAGS, SVG_RECT_TAG, SVG_LINK_TAG)
from ..utils import cache
from .svg_objects import circle_to_path, ellipse_to_path, rect_to_path


class Patch:
    """A raw collection of stitches with attached instructions."""

    def __init__(self, color=None, stitches=None, trim_after=False, stop_after=False, stitch_as_is=False):
        self.color = color
        self.stitches = stitches or []
        self.trim_after = trim_after
        self.stop_after = stop_after
        self.stitch_as_is = stitch_as_is

    def __add__(self, other):
        if isinstance(other, Patch):
            return Patch(self.color, self.stitches + other.stitches)
        else:
            raise TypeError("Patch can only be added to another Patch")

    def __len__(self):
        # This method allows `len(patch)` and `if patch:
        return len(self.stitches)

    def add_stitch(self, stitch):
        self.stitches.append(stitch)

    def reverse(self):
        return Patch(self.color, self.stitches[::-1])


class Param(object):
    def __init__(self, name, description, unit=None, values=[], type=None, group=None, inverse=False, default=None, tooltip=None, sort_index=0):
        self.name = name
        self.description = description
        self.unit = unit
        self.values = values or [""]
        self.type = type
        self.group = group
        self.inverse = inverse
        self.default = default
        self.tooltip = tooltip
        self.sort_index = sort_index

    def __repr__(self):
        return "Param(%s)" % vars(self)


# Decorate a member function or property with information about
# the embroidery parameter it corresponds to
def param(*args, **kwargs):
    p = Param(*args, **kwargs)

    def decorator(func):
        func.param = p
        return func

    return decorator


class EmbroideryElement(object):
    def __init__(self, node):
        self.node = node

        legacy_attribs = False
        for attrib in self.node.attrib:
            if attrib.startswith('embroider_'):
                # update embroider_ attributes to namespaced attributes
                self.replace_legacy_param(attrib)
                legacy_attribs = True
        if legacy_attribs and not self.get_param('fill_underlay', ""):
            # defaut setting for fill_underlay has changed
            self.set_param('fill_underlay', False)

    @property
    def id(self):
        return self.node.get('id')

    @classmethod
    def get_params(cls):
        params = []
        for attr in dir(cls):
            prop = getattr(cls, attr)
            if isinstance(prop, property):
                # The 'param' attribute is set by the 'param' decorator defined above.
                if hasattr(prop.fget, 'param'):
                    params.append(prop.fget.param)
        return params

    def replace_legacy_param(self, param):
        value = self.node.get(param, "").strip()
        self.set_param(param[10:], value)
        del self.node.attrib[param]

    @cache
    def get_param(self, param, default):
        value = self.node.get(INKSTITCH_ATTRIBS[param], "").strip()
        return value or default

    @cache
    def get_boolean_param(self, param, default=None):
        value = self.get_param(param, default)

        if isinstance(value, bool):
            return value
        else:
            return value and (value.lower() in ('yes', 'y', 'true', 't', '1'))

    @cache
    def get_float_param(self, param, default=None):
        try:
            value = float(self.get_param(param, default))
        except (TypeError, ValueError):
            value = default

        if value is None:
            return value

        if param.endswith('_mm'):
            value = value * PIXELS_PER_MM

        return value

    @cache
    def get_int_param(self, param, default=None):
        try:
            value = int(self.get_param(param, default))
        except (TypeError, ValueError):
            return default

        if param.endswith('_mm'):
            value = int(value * PIXELS_PER_MM)

        return value

    def set_param(self, name, value):
        param = INKSTITCH_ATTRIBS[name]
        self.node.set(param, str(value))

    @cache
    def parse_style(self, node=None):
        if node is None:
            node = self.node
        element_style = node.get("style", "")
        if element_style is None:
            return None
        declarations = tinycss2.parse_declaration_list(node.get("style", ""))
        style = {declaration.lower_name: declaration.value[0].serialize() for declaration in declarations}
        return style

    @cache
    def _get_style_raw(self, style_name):
<<<<<<< HEAD
        if self.node is None:
            return None
        if self.node.tag != SVG_GROUP_TAG and self.node.tag not in EMBROIDERABLE_TAGS:
=======
        if self.node.tag not in [SVG_GROUP_TAG, SVG_LINK_TAG] and self.node.tag not in EMBROIDERABLE_TAGS:
>>>>>>> b5225e85
            return None

        style = self.parse_style()
        if style:
            style = style.get(style_name) or self.node.get(style_name)
        parent = self.node.getparent()
        # style not found, get inherited style elements
        while not style and parent is not None:
            style = self.parse_style(parent)
            if style:
                style = style.get(style_name) or parent.get(style_name)
            parent = parent.getparent()
        return style

    def get_style(self, style_name, default=None):
        style = self._get_style_raw(style_name) or default
        if style == 'none':
            style = None
        return style

    def has_style(self, style_name):
        return self._get_style_raw(style_name) is not None

    @property
    @cache
    def stroke_scale(self):
        svg = self.node.getroottree().getroot()
        doc_width, doc_height = get_doc_size(svg)
        # this is necessary for clones, since they are disconnected from the DOM
        # it will result in a slighty wrong result for zig-zag stitches
        if doc_width == 0:
            return 1
        viewbox = svg.get('viewBox', '0 0 %s %s' % (doc_width, doc_height))
        viewbox = viewbox.strip().replace(',', ' ').split()
        return doc_width / float(viewbox[2])

    @property
    @cache
    def stroke_width(self):
        width = self.get_style("stroke-width", None)

        if width is None:
            return 1.0

        width = convert_length(width)
        return width * self.stroke_scale

    @property
    @param('ties',
           _('Ties'),
           tooltip=_('Add ties. Manual stitch will not add ties.'),
           type='boolean',
           default=True,
           sort_index=4)
    @cache
    def ties(self):
        return self.get_boolean_param("ties", True)

    @property
    def path(self):
        # A CSP is a  "cubic superpath".
        #
        # A "path" is a sequence of strung-together bezier curves.
        #
        # A "superpath" is a collection of paths that are all in one object.
        #
        # The "cubic" bit in "cubic superpath" is because the bezier curves
        # inkscape uses involve cubic polynomials.
        #
        # Each path is a collection of tuples, each of the form:
        #
        # (control_before, point, control_after)
        #
        # A bezier curve segment is defined by an endpoint, a control point,
        # a second control point, and a final endpoint.  A path is a bunch of
        # bezier curves strung together.  One could represent a path as a set
        # of four-tuples, but there would be redundancy because the ending
        # point of one bezier is the starting point of the next.  Instead, a
        # path is a set of 3-tuples as shown above, and one must construct
        # each bezier curve by taking the appropriate endpoints and control
        # points.  Bleh. It should be noted that a straight segment is
        # represented by having the control point on each end equal to that
        # end's point.
        #
        # In a path, each element in the 3-tuple is itself a tuple of (x, y).
        # Tuples all the way down.  Hasn't anyone heard of using classes?

        if self.node.tag in SVG_OBJECT_TAGS:
            if self.node.tag == SVG_RECT_TAG:
                d = rect_to_path(self.node)
            elif self.node.tag == SVG_ELLIPSE_TAG:
                d = ellipse_to_path(self.node)
            elif self.node.tag == SVG_CIRCLE_TAG:
                d = circle_to_path(self.node)
        else:
            d = self.node.get("d", "")

        if not d:
            self.fatal(_("Object %(id)s has an empty 'd' attribute.  Please delete this object from your document.") % dict(id=self.node.get("id")))

        return inkex.paths.Path(d).to_superpath()

    @cache
    def parse_path(self):
        return apply_transforms(self.path, self.node)

    @property
    def shape(self):
        raise NotImplementedError("INTERNAL ERROR: %s must implement shape()", self.__class__)

    @property
    @cache
    def commands(self):
        return find_commands(self.node)

    @cache
    def get_commands(self, command):
        return [c for c in self.commands if c.command == command]

    @cache
    def has_command(self, command):
        return len(self.get_commands(command)) > 0

    @cache
    def get_command(self, command):
        commands = self.get_commands(command)

        if len(commands) == 1:
            return commands[0]
        elif len(commands) > 1:
            raise ValueError(_("%(id)s has more than one command of type '%(command)s' linked to it") %
                             dict(id=self.node.get(id), command=command))
        else:
            return None

    def strip_control_points(self, subpath):
        return [point for control_before, point, control_after in subpath]

    def flatten(self, path):
        """approximate a path containing beziers with a series of points"""

        path = deepcopy(path)
        bezier.cspsubdiv(path, 0.1)

        return [self.strip_control_points(subpath) for subpath in path]

    def flatten_subpath(self, subpath):
        path = [deepcopy(subpath)]
        bezier.cspsubdiv(path, 0.1)

        return self.strip_control_points(path[0])

    @property
    def trim_after(self):
        return self.get_boolean_param('trim_after', False)

    @property
    def stop_after(self):
        return self.get_boolean_param('stop_after', False)

    def to_patches(self, last_patch):
        raise NotImplementedError("%s must implement to_patches()" % self.__class__.__name__)

    def embroider(self, last_patch):
        self.validate()

        patches = self.to_patches(last_patch)

        if not self.ties:
            for patch in patches:
                patch.stitch_as_is = True

        if patches:
            patches[-1].trim_after = self.has_command("trim") or self.trim_after
            patches[-1].stop_after = self.has_command("stop") or self.stop_after

        return patches

    def fatal(self, message):
        label = self.node.get(INKSCAPE_LABEL)
        id = self.node.get("id")
        if label:
            name = "%s (%s)" % (label, id)
        else:
            name = id

        # L10N used when showing an error message to the user such as
        # "Some Path (path1234): error: satin column: One or more of the rungs doesn't intersect both rails."
        error_msg = "%s: %s %s" % (name, _("error:"), message)
        print(error_msg, file=sys.stderr)
        sys.exit(1)

    def validation_errors(self):
        """Return a list of errors with this Element.

        Validation errors will prevent the Element from being stitched.

        Return value: an iterable or generator of instances of subclasses of ValidationError
        """
        return []

    def validation_warnings(self):
        """Return a list of warnings about this Element.

        Validation warnings don't prevent the Element from being stitched but
        the user should probably fix them anyway.

        Return value: an iterable or generator of instances of subclasses of ValidationWarning
        """
        return []

    def is_valid(self):
        # We have to iterate since it could be a generator.
        for error in self.validation_errors():
            return False

        return True

    def validate(self):
        """Print an error message and exit if this Element is invalid."""

        for error in self.validation_errors():
            # note that self.fatal() exits, so this only shows the first error
            self.fatal(error.description)<|MERGE_RESOLUTION|>--- conflicted
+++ resolved
@@ -164,13 +164,9 @@
 
     @cache
     def _get_style_raw(self, style_name):
-<<<<<<< HEAD
         if self.node is None:
             return None
-        if self.node.tag != SVG_GROUP_TAG and self.node.tag not in EMBROIDERABLE_TAGS:
-=======
         if self.node.tag not in [SVG_GROUP_TAG, SVG_LINK_TAG] and self.node.tag not in EMBROIDERABLE_TAGS:
->>>>>>> b5225e85
             return None
 
         style = self.parse_style()
