--- conflicted
+++ resolved
@@ -26,14 +26,9 @@
 from ..svg import (PIXELS_PER_MM, apply_transforms, convert_length,
                    get_node_transform)
 from ..svg.tags import INKSCAPE_LABEL, INKSTITCH_ATTRIBS
-<<<<<<< HEAD
 from ..utils import DotDict, Point, cache
-from ..utils.cache import get_stitch_plan_cache, is_cache_disabled, CacheKeyGenerator
-=======
-from ..utils import Point, cache
 from ..utils.cache import (CacheKeyGenerator, get_stitch_plan_cache,
                            is_cache_disabled)
->>>>>>> 37195572
 
 
 class Param(object):
