--- conflicted
+++ resolved
@@ -8,12 +8,8 @@
 from ..commands import find_commands
 from ..i18n import _
 from ..svg import PIXELS_PER_MM, apply_transforms, convert_length, get_doc_size
-<<<<<<< HEAD
 from ..svg.tags import (INKSCAPE_LABEL, SVG_CIRCLE_TAG, SVG_ELLIPSE_TAG,
-                        SVG_OBJECT_TAGS, SVG_RECT_TAG)
-=======
-from ..svg.tags import INKSCAPE_LABEL, INKSTITCH_ATTRIBS
->>>>>>> 31990508
+                        SVG_OBJECT_TAGS, SVG_RECT_TAG, INKSTITCH_ATTRIBS)
 from ..utils import cache
 from .svg_objects import circle_to_path, ellipse_to_path, rect_to_path
 
@@ -162,20 +158,6 @@
         return style
 
     def get_style(self, style_name, default=None):
-<<<<<<< HEAD
-        style = simplestyle.parseStyle(self.node.get("style"))
-        if (style_name not in style):
-            # possibly the specific style is set as a seperate attribute
-            style = self.node.get(style_name)
-            if style is None:
-                return default
-            else:
-                return style
-        value = style[style_name]
-        if value == 'none':
-            return None
-        return value
-=======
         style = self.style.get(style_name)
         # Style not found, let's see if it is set as a separate attribute
         if style is None:
@@ -183,7 +165,6 @@
         if style == 'none':
             style = None
         return style
->>>>>>> 31990508
 
     def has_style(self, style_name):
         return style_name in self.style
