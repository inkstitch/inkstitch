"""Module for Stroke element."""

# Authors: see git history
#
# Copyright (c) 2010 Authors
# Licensed under the GNU GPL version 3.0 or later.  See the file LICENSE for details.

from math import ceil

import shapely.geometry as shgeo
from shapely.errors import GEOSException

from ..i18n import _
from ..marker import get_marker_elements
from ..stitch_plan import StitchGroup
from ..stitches.ripple_stitch import ripple_stitch
from ..stitches.running_stitch import bean_stitch, running_stitch, zigzag_stitch
<<<<<<< HEAD
=======
from ..svg import PIXELS_PER_MM
>>>>>>> d1b1ba09
from ..threads import ThreadColor
from ..utils import Point, cache
from ..utils.param import ParamOption
from .element import EmbroideryElement, param
from .validation import ValidationWarning


class MultipleGuideLineWarning(ValidationWarning):
    """Warning for multiple guide lines."""

    name = _("Multiple Guide Lines")
<<<<<<< HEAD
    description = _(
        "This object has multiple guide lines, but only the first one will be used."
    )
    steps_to_solve = [_("* Remove all guide lines, except for one.")]


class TooFewSubpathsWarning(ValidationWarning):
    """Warning for too few subpaths."""

    name = _("Too few subpaths")
    description = _(
        "This element renders as running stitch while it has a satin column parameter."
    )
    steps_to_solve = [
        _(
            "* Convert to stroke: select the element and open the parameter dialog. "
            "Enable running stitch along path."
        ),
        _("* Use as satin column: add an other rail and optionally rungs."),
=======
    description = _("This object has multiple guide lines, but only the first one will be used.")
    steps_to_solve = [_("* Remove all guide lines, except for one.")]


class TooNarrowSatinWarning(ValidationWarning):
    """Stroke is too narrow to render as satin."""

    name = _("Too narrow satin")
    description = _("This element renders as running stitch while it has a satin column parameter.")
    steps_to_solve = [
        _("* Increase stroke width."),
        _("Ink/Stitch will not register elements with a stroke width underneath 0.3 mm as satin, but it is recommended to stay above 1mm."),
>>>>>>> d1b1ba09
    ]


class Stroke(EmbroideryElement):
    """Stroke element."""

    name = "Stroke"
    element_name = _("Stroke")

    @property
    @param("satin_column", _("Running stitch along paths"), type="toggle", inverse=True)
    def satin_column(self):
        """Return True if satin column is enabled."""
        return self.get_boolean_param("satin_column")

    @property
    def color(self):
        """Return the color of the stroke."""
        color = self.stroke_color
        if self.cutwork_needle is not None:
            color = ThreadColor(
                color, description=self.cutwork_needle, chart=self.cutwork_needle
            )
        return color

    @property
    def cutwork_needle(self):
        """Return cutwork needle number."""
        needle = self.get_int_param("cutwork_needle") or None
        if needle is not None:
            needle = f"Cut {needle}"
        return needle

    _stroke_methods = [
        ParamOption("running_stitch", _("Running Stitch / Bean Stitch")),
        ParamOption("ripple_stitch", _("Ripple Stitch")),
        ParamOption("zigzag_stitch", _("ZigZag Stitch")),
        ParamOption("manual_stitch", _("Manual Stitch")),
    ]

    @property
    @param(
        "stroke_method",
        _("Method"),
        type="combo",
        default=0,
        options=_stroke_methods,
        sort_index=0,
    )
    def stroke_method(self):
        """Return the stroke method."""
        return self.get_param("stroke_method", "running_stitch")

    @property
    @param(
        "repeats",
        _("Repeats"),
        tooltip=_("Defines how many times to run down and back along the path."),
        type="int",
        select_items=[
            ("stroke_method", "running_stitch"),
            ("stroke_method", "ripple_stitch"),
            ("stroke_method", "zigzag_stitch"),
        ],
        default="1",
        sort_index=2,
    )
    def repeats(self):
        """Return the number of repeats."""
        return max(1, self.get_int_param("repeats", 1))

    @property
    @param(
        "bean_stitch_repeats",
        _("Bean stitch number of repeats"),
        tooltip=_(
            "Backtrack each stitch this many times.  "
            "A value of 1 would triple each stitch (forward, back, forward).  "
            "A value of 2 would quintuple each stitch, etc.\n\n"
            "A pattern with various repeats can be created with a list of values separated "
            "by a space."
        ),
        type="str",
        select_items=[
            ("stroke_method", "running_stitch"),
            ("stroke_method", "ripple_stitch"),
            ("stroke_method", "manual_stitch"),
            ("stroke_method", "zigzag_stitch"),
        ],
        default=0,
        sort_index=3,
    )
    def bean_stitch_repeats(self):
        """Return the number of bean stitch repeats."""
        return self.get_multiple_int_param("bean_stitch_repeats", "0")

    @property
    @param(
        "manual_pattern_placement",
        _("Manual stitch placement"),
<<<<<<< HEAD
        tooltip=_(
            "No extra stitches will be added to the original ripple pattern "
            "and the running stitch length value will be ignored."
        ),
=======
        tooltip=_("No extra stitches will be added to the original ripple pattern " "and the running stitch length value will be ignored."),
>>>>>>> d1b1ba09
        type="boolean",
        select_items=[("stroke_method", "ripple_stitch")],
        default=False,
        sort_index=3,
    )
    def manual_pattern_placement(self):
        """Return True if manual pattern placement is enabled."""
        return self.get_boolean_param("manual_pattern_placement", False)

    @property
    @param(
        "running_stitch_length_mm",
        _("Running stitch length"),
        tooltip=_(
            "Length of stitches. Stitches can be shorter according to the stitch tolerance "
            "setting.\n"
            "It is possible to create stitch length patterns by adding multiple values separately."
        ),
        unit="mm",
        type="string",
        select_items=[
            ("stroke_method", "running_stitch"),
            ("stroke_method", "ripple_stitch"),
        ],
        default="2.5",
        sort_index=4,
    )
    def running_stitch_length(self):
        """Return the running stitch length."""
<<<<<<< HEAD
        return [
            max(value, 0.01)
            for value in self.get_multiple_float_param(
                "running_stitch_length_mm", "2.5"
            )
        ]
=======
        return [max(value, 0.01) for value in self.get_multiple_float_param("running_stitch_length_mm", "2.5")]
>>>>>>> d1b1ba09

    @property
    @param(
        "running_stitch_tolerance_mm",
        _("Stitch tolerance"),
        tooltip=_(
            "All stitches must be within this distance from the path.  "
            + "A lower tolerance means stitches will be closer together.  "
            + "A higher tolerance means sharp corners may be rounded."
        ),
        unit="mm",
        type="float",
        select_items=[
            ("stroke_method", "running_stitch"),
            ("stroke_method", "ripple_stitch"),
        ],
        default=0.2,
        sort_index=4,
    )
    def running_stitch_tolerance(self):
        """Return the running stitch tolerance."""
        return max(self.get_float_param("running_stitch_tolerance_mm", 0.2), 0.01)

    @property
    @param(
        "enable_random_stitch_length",
        _("Randomize stitch length"),
        tooltip=_(
            "Randomize stitch length and phase instead of dividing evenly or staggering. "
            "This is recommended for closely-spaced curved fills to avoid Moiré artefacts."
        ),
        type="boolean",
        select_items=[
            ("stroke_method", "running_stitch"),
            ("stroke_method", "ripple_stitch"),
        ],
        enables=["random_stitch_length_jitter_percent"],
        default=False,
        sort_index=5,
    )
    def enable_random_stitch_length(self):
        """Return True if random stitch length is enabled."""
        return self.get_boolean_param("enable_random_stitch_length", False)

    @property
    @param(
        "random_stitch_length_jitter_percent",
        _("Random stitch length jitter"),
        tooltip=_("Amount to vary the length of each stitch by when randomizing."),
        unit="± %",
        type="float",
        select_items=[
            ("stroke_method", "running_stitch"),
            ("stroke_method", "ripple_stitch"),
        ],
        default=10,
        sort_index=6,
    )
    def random_stitch_length_jitter(self):
        """Return the random stitch length jitter."""
<<<<<<< HEAD
        return (
            max(self.get_float_param("random_stitch_length_jitter_percent", 10), 0.0)
            / 100
        )
=======
        return max(self.get_float_param("random_stitch_length_jitter_percent", 10), 0.0) / 100
>>>>>>> d1b1ba09

    @property
    @param(
        "max_stitch_length_mm",
        _("Max stitch length"),
        tooltip=_("Split stitches longer than this."),
        unit="mm",
        type="float",
        select_items=[("stroke_method", "manual_stitch")],
        sort_index=5,
    )
    def max_stitch_length(self):
        """Return the maximum stitch length."""
        max_length = self.get_float_param("max_stitch_length_mm", None)
        if not max_length or max_length <= 0:
            return
        return max_length

    @property
    @param(
        "zigzag_spacing_mm",
        _("Zig-zag spacing (peak-to-peak)"),
        tooltip=_("Length of stitches in zig-zag mode."),
        unit="mm",
        type="string",
        default="0.4",
        select_items=[("stroke_method", "zigzag_stitch")],
        sort_index=6,
    )
    @cache
    def zigzag_spacing(self):
        """Return the zig-zag spacing."""
<<<<<<< HEAD
        return [
            max(value, 0.01)
            for value in self.get_multiple_float_param("zigzag_spacing_mm", "0.4")
        ]
=======
        return [max(value, 0.01) for value in self.get_multiple_float_param("zigzag_spacing_mm", "0.4")]
>>>>>>> d1b1ba09

    @property
    @param(
        "stroke_pull_compensation_mm",
        _("Pull compensation"),
        tooltip=_(
            "Zigzag stitches pull the fabric together, resulting in a column narrower than you "
            "draw in Inkscape. "
            "This widens the zigzag line width."
        ),
        unit=_("mm (each side)"),
        type="float",
        default=0,
        select_items=[("stroke_method", "zigzag_stitch")],
        sort_index=6,
    )
    @cache
    def pull_compensation(self):
        """Return the pull compensation."""
        return self.get_split_mm_param_as_px("stroke_pull_compensation_mm", (0, 0))

    @property
    @param(
        "line_count",
        _("Number of lines"),
        tooltip=_("Number of lines from start to finish"),
        type="int",
        default=10,
        select_items=[("stroke_method", "ripple_stitch")],
        sort_index=7,
    )
    @cache
    def line_count(self):
        """Return the number of lines."""
        return max(self.get_int_param("line_count", 10), 1)

    @property
    @param(
        "min_line_dist_mm",
        _("Minimum line distance"),
        tooltip=_("Overrides the number of lines setting."),
        unit="mm",
        type="float",
        select_items=[("stroke_method", "ripple_stitch")],
        sort_index=8,
    )
    @cache
    def min_line_dist(self):
        """Return the minimum line distance."""
        min_dist = self.get_float_param("min_line_dist_mm")
        if min_dist is None:
            return
        return min_dist

    _satin_guided_pattern_options = [
        ParamOption("default", _("Line count / Minimum line distance")),
        ParamOption("render_at_rungs", _("Render at rungs")),
        ParamOption("adaptive", _("Adaptive + minimum line distance")),
    ]

    @property
    @param(
        "satin_guide_pattern_position",
        _("Pattern position"),
        tooltip=_("Pattern position for satin guided ripples."),
        type="combo",
        options=_satin_guided_pattern_options,
        default="default",
        select_items=[("stroke_method", "ripple_stitch")],
        sort_index=9,
    )
    def satin_guide_pattern_position(self):
        """Return the satin guide pattern position."""
        return self.get_param("satin_guide_pattern_position", "line_count")

    @property
    @param(
        "staggers",
        _("Stagger lines this many times before repeating"),
        tooltip=_(
            "Length of the cycle by which successive stitch lines are staggered. "
            "Fractional values are allowed and can have less visible diagonals than integer "
            "values. "
            "A value of 0 (default) disables staggering and instead stitches evenly."
            "For linear ripples only."
        ),
        type="int",
        select_items=[("stroke_method", "ripple_stitch")],
        default=0,
        sort_index=15,
    )
    def staggers(self):
        """Return the staggers value."""
        return self.get_float_param("staggers", 1)

    @property
    @param(
        "skip_start",
        _("Skip first lines"),
        tooltip=_("Skip this number of lines at the beginning."),
        type="int",
        default=0,
        select_items=[("stroke_method", "ripple_stitch")],
        sort_index=16,
    )
    @cache
    def skip_start(self):
        """Return the number of lines to skip at the start."""
        return abs(self.get_int_param("skip_start", 0))

    @property
    @param(
        "skip_end",
        _("Skip last lines"),
        tooltip=_("Skip this number of lines at the end"),
        type="int",
        default=0,
        select_items=[("stroke_method", "ripple_stitch")],
        sort_index=17,
    )
    @cache
    def skip_end(self):
        """Return the number of lines to skip at the end."""
        return abs(self.get_int_param("skip_end", 0))

    @property
    @param(
        "flip_copies",
        _("Flip every second line"),
<<<<<<< HEAD
        tooltip=_(
            "Linear ripple: wether to flip the pattern every second line or not."
        ),
=======
        tooltip=_("Linear ripple: wether to flip the pattern every second line or not."),
>>>>>>> d1b1ba09
        type="boolean",
        select_items=[("stroke_method", "ripple_stitch")],
        default=True,
        sort_index=18,
    )
    def flip_copies(self):
        """Return True if flip copies is enabled."""
        return self.get_boolean_param("flip_copies", True)

    @property
    @param(
        "exponent",
        _("Line distance exponent"),
        tooltip=_("Increase density towards one side."),
        type="float",
        default=1,
        select_items=[("stroke_method", "ripple_stitch")],
        sort_index=19,
    )
    @cache
    def exponent(self):
        """Return the exponent value."""
        return max(self.get_float_param("exponent", 1), 0.1)

    @property
    @param(
        "flip_exponent",
        _("Flip exponent"),
        tooltip=_("Reverse exponent effect."),
        type="boolean",
        default=False,
        select_items=[("stroke_method", "ripple_stitch")],
        sort_index=20,
    )
    @cache
    def flip_exponent(self):
        """Return True if flip exponent is enabled."""
        return self.get_boolean_param("flip_exponent", False)

    @property
    @param(
        "reverse",
        _("Reverse"),
        tooltip=_("Flip start and end point"),
        type="boolean",
        default=False,
        select_items=[("stroke_method", "ripple_stitch")],
        sort_index=21,
    )
    @cache
    def reverse(self):
        """Return True if reverse is enabled."""
        return self.get_boolean_param("reverse", False)

    _reverse_rails_options = [
        ParamOption("automatic", _("Automatic")),
        ParamOption("none", _("Don't reverse")),
        ParamOption("first", _("Reverse first rail")),
        ParamOption("second", _("Reverse second rail")),
        ParamOption("both", _("Reverse both rails")),
    ]

    @property
    @param(
        "reverse_rails",
        _("Reverse rails"),
<<<<<<< HEAD
        tooltip=_(
            "Reverse satin ripple rails.  "
            + "Default: automatically detect and fix a reversed rail."
        ),
=======
        tooltip=_("Reverse satin ripple rails.  " + "Default: automatically detect and fix a reversed rail."),
>>>>>>> d1b1ba09
        type="combo",
        options=_reverse_rails_options,
        default="automatic",
        select_items=[("stroke_method", "ripple_stitch")],
        sort_index=22,
    )
    def reverse_rails(self):
        """Return the reverse rails setting."""
        return self.get_param("reverse_rails", "automatic")

    @property
    @param(
        "swap_satin_rails",
        _("Swap rails"),
        tooltip=_(
<<<<<<< HEAD
            "Swaps the first and second rails of a satin ripple, "
            "affecting which side the thread finished on as well as any sided properties"
=======
            "Swaps the first and second rails of a satin ripple, " "affecting which side the thread finished on as well as any sided properties"
>>>>>>> d1b1ba09
        ),
        type="boolean",
        default="false",
        select_items=[("stroke_method", "ripple_stitch")],
        sort_index=23,
    )
    def swap_rails(self):
        """Return True if rails should be swapped."""
        return self.get_boolean_param("swap_satin_rails", False)

    @property
    @param(
        "grid_size_mm",
        _("Grid size"),
        tooltip=_("Render as grid. Use with care and watch your stitch density."),
        type="float",
        default=0,
        unit="mm",
        select_items=[("stroke_method", "ripple_stitch")],
        sort_index=24,
    )
    @cache
    def grid_size(self):
        """Return the grid size."""
        return abs(self.get_float_param("grid_size_mm", 0))

    @property
    @param(
        "grid_first",
        _("Stitch grid first"),
        tooltip=_("Reverse the stitch paths, so that the grid will be stitched first"),
        type="boolean",
        default=False,
        select_items=[("stroke_method", "ripple_stitch")],
        sort_index=25,
    )
    @cache
    def grid_first(self):
        """Return True if grid should be stitched first."""
        return self.get_boolean_param("grid_first", False)

    @property
    @param(
        "scale_axis",
        _("Scale axis"),
        tooltip=_("Scale axis for satin guided ripple stitches."),
        type="dropdown",
        default=0,
        # 0: xy, 1: x, 2: y, 3: none
        options=["X Y", "X", "Y", _("None")],
        select_items=[("stroke_method", "ripple_stitch")],
        sort_index=25,
    )
    def scale_axis(self):
        """Return the scale axis."""
        return self.get_int_param("scale_axis", 0)

    @property
    @param(
        "scale_start",
        _("Starting scale"),
<<<<<<< HEAD
        tooltip=_("How big the first copy of the line should be, in percent.")
        + " "
        + _("Used only for ripple stitch with a guide line."),
=======
        tooltip=_("How big the first copy of the line should be, in percent.") + " " + _("Used only for ripple stitch with a guide line."),
>>>>>>> d1b1ba09
        type="float",
        unit="%",
        default=100,
        select_items=[("stroke_method", "ripple_stitch")],
        sort_index=26,
    )
    def scale_start(self):
        """Return the starting scale."""
        return self.get_float_param("scale_start", 100.0)

    @property
    @param(
        "scale_end",
        _("Ending scale"),
<<<<<<< HEAD
        tooltip=_("How big the last copy of the line should be, in percent.")
        + " "
        + _("Used only for ripple stitch with a guide line."),
=======
        tooltip=_("How big the last copy of the line should be, in percent.") + " " + _("Used only for ripple stitch with a guide line."),
>>>>>>> d1b1ba09
        type="float",
        unit="%",
        default=0.0,
        select_items=[("stroke_method", "ripple_stitch")],
        sort_index=27,
    )
    def scale_end(self):
        """Return the ending scale."""
        return self.get_float_param("scale_end", 0.0)

    @property
    @param(
        "rotate_ripples",
        _("Rotate"),
        tooltip=_("Rotate satin guided ripple stitches"),
        type="boolean",
        default=True,
        select_items=[("stroke_method", "ripple_stitch")],
        sort_index=30,
    )
    @cache
    def rotate_ripples(self):
        """Return True if ripples should be rotated."""
        return self.get_boolean_param("rotate_ripples", True)

    @property
    @param(
        "join_style",
        _("Join style"),
        tooltip=_("Join style for non circular ripples."),
        type="dropdown",
        default=0,
        options=(_("flat"), _("point")),
        select_items=[("stroke_method", "ripple_stitch")],
        sort_index=31,
    )
    @cache
    def join_style(self):
        """Return the join style."""
        return self.get_int_param("join_style", 0)

    @property
    @param(
        "random_seed",
        _("Random seed"),
<<<<<<< HEAD
        tooltip=_(
            "Use a specific seed for randomized attributes. Uses the element ID if empty."
        ),
=======
        tooltip=_("Use a specific seed for randomized attributes. Uses the element ID if empty."),
>>>>>>> d1b1ba09
        select_items=[
            ("stroke_method", "running_stitch"),
            ("stroke_method", "ripple_stitch"),
        ],
        type="random_seed",
        default="",
        sort_index=100,
    )
    @cache
    def random_seed(self) -> str:
        """Return the random seed."""
        seed = self.get_param("random_seed", "")
        if not seed:
            seed = self.node.get_id() or ""
            # TODO(#1696): When inplementing grouped clones, join this with the IDs of any shadow
            # roots, letting each instance without a specified seed get a different default.
        return seed

    def _is_closed(self, clipped=True):
        # returns true if the outline of a single line stroke is a closed shape
        # (with a small tolerance)
        if clipped:
            lines = self.as_multi_line_string().geoms
        else:
            lines = self.as_multi_line_string(False).geoms
        if len(lines) == 1:
            coords = lines[0].coords
            return Point(*coords[0]).distance(Point(*coords[-1])) < 0.05
        return False

    @property
    @cache
    def is_closed_unclipped(self):
        """Return True if unclipped path is closed."""
        return self._is_closed(False)

    @property
    @cache
    def is_closed_clipped(self):
        """Return True if clipped path is closed."""
        return self._is_closed()

    @property
    def paths(self):
        return self._get_paths()

    @property
    def unclipped_paths(self):
        """Return unclipped paths."""
        return self._get_paths(False)

    def _get_paths(self, clipped=True):
        path = self.parse_path()
        flattened = self.flatten(path)
        if clipped:
            flattened = self._get_clipped_path(flattened)
        if flattened is None:
            return []

        # manipulate invalid path
        if len(flattened[0]) == 1:
            return [
                [
                    [flattened[0][0][0], flattened[0][0][1]],
                    [flattened[0][0][0] + 1.0, flattened[0][0][1]],
                ]
            ]

        if self.stroke_method == "manual_stitch":
<<<<<<< HEAD
            coords = [
                shgeo.LineString(self.strip_control_points(subpath)).coords
                for subpath in path
            ]
=======
            coords = [shgeo.LineString(self.strip_control_points(subpath)).coords for subpath in path]
>>>>>>> d1b1ba09
            coords = self._get_clipped_path(coords)
            return coords
        else:
            return flattened

    @property
    @cache
    def shape(self):
        return self.as_multi_line_string().convex_hull

    @property
    @cache
    def unclipped_shape(self):
        """Return the unclipped shape's convex hull."""
        return self.as_multi_line_string(False).convex_hull

    @cache
    def as_multi_line_string(self, clipped=True):
        """Return paths as a MultiLineString."""
        if clipped:
            paths = self.paths
        else:
            paths = self.unclipped_paths
        line_strings = [shgeo.LineString(path) for path in paths if len(path) > 1]
        return shgeo.MultiLineString(line_strings)

    @property
    def first_stitch(self):
        return shgeo.Point(self.as_multi_line_string().geoms[0].coords[0])

    def _get_clipped_path(self, paths):
        if self.clip_shape is None:
            return paths

        # path to linestrings
        line_strings = [shgeo.LineString(path) for path in paths if len(path) > 1]
        try:
            intersection = self.clip_shape.intersection(
                shgeo.MultiLineString(line_strings)
            )
        except GEOSException:
            return paths

        coords = []
        if intersection.is_empty:
            return None
        elif isinstance(intersection, shgeo.MultiLineString):
            for c in [
                intersection
                for intersection in intersection.geoms
                if isinstance(intersection, shgeo.LineString)
            ]:
                coords.append(c.coords)
        elif isinstance(intersection, shgeo.LineString):
            coords.append(intersection.coords)
        else:
            return paths
        return coords

    def get_ripple_target(self):
        """Return the ripple target point."""
        command = self.get_command("target_point")
        if command:
            return shgeo.Point(*command.target_point)
        else:
            return self.unclipped_shape.centroid

    def simple_satin(self, path, zigzag_spacing, stroke_width, pull_compensation):
        """Generate zig-zag along the path at the specified spacing and width.

        Applies zigzag to a single pass first, then handles repeats manually.
        This ensures stitch points align perfectly across all passes.
        """
        # `self.zigzag_spacing` is the length for a zig and a zag
        # together (a V shape).  Start with running stitch at half
        # that length:
        spacing = [value / 2 for value in zigzag_spacing]

        # Generate running stitches for a SINGLE pass (no repeats)
        single_pass_stitches = running_stitch(
            path,
            spacing,
            self.running_stitch_tolerance,
            False,  # enable_random_stitch_length
            0,  # random_sigma
            "",  # random_seed
        )

        # Apply zigzag transformation to the single pass
        zigzag_stitches = zigzag_stitch(
            single_pass_stitches,
            zigzag_spacing,
            stroke_width,
            pull_compensation,
        )

        # For closed paths (circles), ensure the last stitch connects to the first
        is_closed = self.is_closed_unclipped
        if is_closed and len(zigzag_stitches) >= 2:
            # Make the last stitch position exactly match the first
            first_stitch = zigzag_stitches[0]
            last_stitch = zigzag_stitches[-1]
            last_stitch.x = first_stitch.x
            last_stitch.y = first_stitch.y

        # Now handle repeats by reversing the already-zigzagged stitches
        # This ensures each physical point keeps its offset across all passes
        repeated_stitches = []
        for i in range(self.repeats):
            if i % 2 == 1:
                # Reverse every other pass
                this_pass = zigzag_stitches[::-1]
            else:
                this_pass = list(zigzag_stitches)

            if i > 0 and this_pass:
                # Skip the first stitch of subsequent passes to avoid duplicate
                # at the junction (prevents thread stacking)
                repeated_stitches.extend(this_pass[1:])
            else:
                repeated_stitches.extend(this_pass)

        return StitchGroup(
            self.color,
            stitches=repeated_stitches,
            lock_stitches=self.lock_stitches,
            force_lock_stitches=self.force_lock_stitches,
        )

    def running_stitch(
        self,
        path,
        stitch_length,
        tolerance,
        enable_random_stitch_length,
        random_sigma,
        random_seed,
    ):
        """Generate running stitch with repeats."""
        # running stitch with repeats
        stitches = running_stitch(
            path,
            stitch_length,
            tolerance,
            enable_random_stitch_length,
            random_sigma,
            random_seed,
        )

        repeated_stitches = []
        # go back and forth along the path as specified by self.repeats
        for i in range(self.repeats):
            if i % 2 == 1:
                # reverse every other pass
                this_path = stitches[::-1]
            else:
                this_path = stitches[:]

            repeated_stitches.extend(this_path)

        return StitchGroup(
            self.color,
            stitches=repeated_stitches,
            lock_stitches=self.lock_stitches,
            force_lock_stitches=self.force_lock_stitches,
        )

    def apply_max_stitch_length(self, path):
        """Split segments longer than max stitch length."""
        # apply max distances
        max_len_path = [path[0]]
        for points in zip(path[:-1], path[1:]):
            line = shgeo.LineString(points)
            dist = line.length
            if dist > self.max_stitch_length:
                num_subsections = ceil(dist / self.max_stitch_length)
                additional_points = [
                    Point(coord.x, coord.y)
<<<<<<< HEAD
                    for coord in [
                        line.interpolate((i / num_subsections), normalized=True)
                        for i in range(1, num_subsections + 1)
                    ]
=======
                    for coord in [line.interpolate((i / num_subsections), normalized=True) for i in range(1, num_subsections + 1)]
>>>>>>> d1b1ba09
                ]
                max_len_path.extend(additional_points)
            max_len_path.append(points[1])
        return max_len_path

    def ripple_stitch(self):
        """Generate ripple stitches."""
        ripple_stitches = ripple_stitch(self)
        stitch_groups = []
        for stitches in ripple_stitches:
            stitch_group = StitchGroup(
                color=self.color,
                tags=["ripple_stitch"],
                stitches=stitches,
                lock_stitches=self.lock_stitches,
                force_lock_stitches=self.force_lock_stitches,
            )
            stitch_group.stitches = self.do_bean_repeats(stitch_group.stitches)
            stitch_groups.append(stitch_group)
        return stitch_groups

    def do_bean_repeats(self, stitches):
        """Apply bean repeats if any are specified."""
        if any(self.bean_stitch_repeats):
            return bean_stitch(stitches, self.bean_stitch_repeats)
        return stitches

    def to_stitch_groups(self, last_stitch_group, next_element=None):  # noqa: C901
        """Convert stroke to stitch groups."""
        stitch_groups = []

        # ripple stitch
        if self.stroke_method == "ripple_stitch":
            stitch_groups.extend(self.ripple_stitch())
        else:
            for path in self.paths:
                path = [Point(x, y) for x, y in path]
                # manual stitch
                if self.stroke_method == "manual_stitch":
                    if self.max_stitch_length:
                        path = self.apply_max_stitch_length(path)

                    if self.force_lock_stitches:
                        lock_stitches = self.lock_stitches
                    else:
                        # manual stitch disables lock stitches unless they force them
                        lock_stitches = (None, None)
                    stitch_group = StitchGroup(
                        color=self.color,
                        stitches=path,
                        lock_stitches=lock_stitches,
                        force_lock_stitches=self.force_lock_stitches,
                    )
                    # apply bean stitch settings
                    stitch_group.stitches = self.do_bean_repeats(stitch_group.stitches)
                # simple satin
                elif self.stroke_method == "zigzag_stitch":
                    stitch_group = self.simple_satin(
                        path,
                        self.zigzag_spacing,
                        self.stroke_width,
                        self.pull_compensation,
                    )
                    # bean stitch
                    if any(self.bean_stitch_repeats):
<<<<<<< HEAD
                        stitch_group.stitches = self.do_bean_repeats(
                            stitch_group.stitches
                        )
=======
                        stitch_group.stitches = self.do_bean_repeats(stitch_group.stitches)
>>>>>>> d1b1ba09
                # running stitch
                else:
                    stitch_group = self.running_stitch(
                        path,
                        self.running_stitch_length,
                        self.running_stitch_tolerance,
                        self.enable_random_stitch_length,
                        self.random_stitch_length_jitter,
                        self.random_seed,
                    )
                    # bean stitch
                    if any(self.bean_stitch_repeats):
                        stitch_group.stitches = self.do_bean_repeats(
                            stitch_group.stitches
                        )

                if stitch_group:
                    stitch_groups.append(stitch_group)

        return stitch_groups

    @cache
    def get_guide_line(self):
        """Return the guide line element."""
        guide_lines = get_marker_elements(self.node, "guide-line", False, True, True)
        # No or empty guide line
        if not guide_lines or (not guide_lines["stroke"] and not guide_lines["satin"]):
            return None

        # use the satin guide line if there is one, else use stroke
        # ignore multiple guide lines
        if len(guide_lines["satin"]) >= 1:
            return guide_lines["satin"][0]
        return guide_lines["stroke"][0]

    @cache
    def get_anchor_line(self):
        """Return the anchor line element."""
        anchor_lines = get_marker_elements(self.node, "anchor-line", False, True, False)
        # No or empty guide line
        if not anchor_lines or not anchor_lines["stroke"]:
            return None

        # ignore multiple anchor lines
        return anchor_lines["stroke"][0].geoms[0]

    def _representative_point(self):
        """Return a representative point on the stroke."""
        # if we just take the center of a line string we could end up on some point far away from
        # the actual line
        try:
            coords = list(self.shape.coords)
        except NotImplementedError:
            # linear rings to not have a coordinate sequence
            coords = list(self.shape.exterior.coords)
        return coords[int(len(coords) / 2)]

    def validation_warnings(self):
        # satin column warning
        if self.get_boolean_param("satin_column", False) and self.stroke_width <= 0.3 * PIXELS_PER_MM:
            yield TooNarrowSatinWarning(self._representative_point())
        # ripple stitch warnings
        if self.stroke_method == 1:
            guide_lines = get_marker_elements(
                self.node, "guide-line", False, True, True
            )
            if sum(len(x) for x in guide_lines.values()) > 1:
                yield MultipleGuideLineWarning(self._representative_point())<|MERGE_RESOLUTION|>--- conflicted
+++ resolved
@@ -15,10 +15,6 @@
 from ..stitch_plan import StitchGroup
 from ..stitches.ripple_stitch import ripple_stitch
 from ..stitches.running_stitch import bean_stitch, running_stitch, zigzag_stitch
-<<<<<<< HEAD
-=======
-from ..svg import PIXELS_PER_MM
->>>>>>> d1b1ba09
 from ..threads import ThreadColor
 from ..utils import Point, cache
 from ..utils.param import ParamOption
@@ -30,7 +26,6 @@
     """Warning for multiple guide lines."""
 
     name = _("Multiple Guide Lines")
-<<<<<<< HEAD
     description = _(
         "This object has multiple guide lines, but only the first one will be used."
     )
@@ -50,20 +45,6 @@
             "Enable running stitch along path."
         ),
         _("* Use as satin column: add an other rail and optionally rungs."),
-=======
-    description = _("This object has multiple guide lines, but only the first one will be used.")
-    steps_to_solve = [_("* Remove all guide lines, except for one.")]
-
-
-class TooNarrowSatinWarning(ValidationWarning):
-    """Stroke is too narrow to render as satin."""
-
-    name = _("Too narrow satin")
-    description = _("This element renders as running stitch while it has a satin column parameter.")
-    steps_to_solve = [
-        _("* Increase stroke width."),
-        _("Ink/Stitch will not register elements with a stroke width underneath 0.3 mm as satin, but it is recommended to stay above 1mm."),
->>>>>>> d1b1ba09
     ]
 
 
@@ -164,14 +145,10 @@
     @param(
         "manual_pattern_placement",
         _("Manual stitch placement"),
-<<<<<<< HEAD
         tooltip=_(
             "No extra stitches will be added to the original ripple pattern "
             "and the running stitch length value will be ignored."
         ),
-=======
-        tooltip=_("No extra stitches will be added to the original ripple pattern " "and the running stitch length value will be ignored."),
->>>>>>> d1b1ba09
         type="boolean",
         select_items=[("stroke_method", "ripple_stitch")],
         default=False,
@@ -201,16 +178,12 @@
     )
     def running_stitch_length(self):
         """Return the running stitch length."""
-<<<<<<< HEAD
         return [
             max(value, 0.01)
             for value in self.get_multiple_float_param(
                 "running_stitch_length_mm", "2.5"
             )
         ]
-=======
-        return [max(value, 0.01) for value in self.get_multiple_float_param("running_stitch_length_mm", "2.5")]
->>>>>>> d1b1ba09
 
     @property
     @param(
@@ -271,14 +244,10 @@
     )
     def random_stitch_length_jitter(self):
         """Return the random stitch length jitter."""
-<<<<<<< HEAD
         return (
             max(self.get_float_param("random_stitch_length_jitter_percent", 10), 0.0)
             / 100
         )
-=======
-        return max(self.get_float_param("random_stitch_length_jitter_percent", 10), 0.0) / 100
->>>>>>> d1b1ba09
 
     @property
     @param(
@@ -311,14 +280,10 @@
     @cache
     def zigzag_spacing(self):
         """Return the zig-zag spacing."""
-<<<<<<< HEAD
         return [
             max(value, 0.01)
             for value in self.get_multiple_float_param("zigzag_spacing_mm", "0.4")
         ]
-=======
-        return [max(value, 0.01) for value in self.get_multiple_float_param("zigzag_spacing_mm", "0.4")]
->>>>>>> d1b1ba09
 
     @property
     @param(
@@ -448,13 +413,9 @@
     @param(
         "flip_copies",
         _("Flip every second line"),
-<<<<<<< HEAD
         tooltip=_(
             "Linear ripple: wether to flip the pattern every second line or not."
         ),
-=======
-        tooltip=_("Linear ripple: wether to flip the pattern every second line or not."),
->>>>>>> d1b1ba09
         type="boolean",
         select_items=[("stroke_method", "ripple_stitch")],
         default=True,
@@ -521,14 +482,10 @@
     @param(
         "reverse_rails",
         _("Reverse rails"),
-<<<<<<< HEAD
         tooltip=_(
             "Reverse satin ripple rails.  "
             + "Default: automatically detect and fix a reversed rail."
         ),
-=======
-        tooltip=_("Reverse satin ripple rails.  " + "Default: automatically detect and fix a reversed rail."),
->>>>>>> d1b1ba09
         type="combo",
         options=_reverse_rails_options,
         default="automatic",
@@ -544,12 +501,8 @@
         "swap_satin_rails",
         _("Swap rails"),
         tooltip=_(
-<<<<<<< HEAD
             "Swaps the first and second rails of a satin ripple, "
             "affecting which side the thread finished on as well as any sided properties"
-=======
-            "Swaps the first and second rails of a satin ripple, " "affecting which side the thread finished on as well as any sided properties"
->>>>>>> d1b1ba09
         ),
         type="boolean",
         default="false",
@@ -611,13 +564,9 @@
     @param(
         "scale_start",
         _("Starting scale"),
-<<<<<<< HEAD
         tooltip=_("How big the first copy of the line should be, in percent.")
         + " "
         + _("Used only for ripple stitch with a guide line."),
-=======
-        tooltip=_("How big the first copy of the line should be, in percent.") + " " + _("Used only for ripple stitch with a guide line."),
->>>>>>> d1b1ba09
         type="float",
         unit="%",
         default=100,
@@ -632,13 +581,9 @@
     @param(
         "scale_end",
         _("Ending scale"),
-<<<<<<< HEAD
         tooltip=_("How big the last copy of the line should be, in percent.")
         + " "
         + _("Used only for ripple stitch with a guide line."),
-=======
-        tooltip=_("How big the last copy of the line should be, in percent.") + " " + _("Used only for ripple stitch with a guide line."),
->>>>>>> d1b1ba09
         type="float",
         unit="%",
         default=0.0,
@@ -684,13 +629,9 @@
     @param(
         "random_seed",
         _("Random seed"),
-<<<<<<< HEAD
         tooltip=_(
             "Use a specific seed for randomized attributes. Uses the element ID if empty."
         ),
-=======
-        tooltip=_("Use a specific seed for randomized attributes. Uses the element ID if empty."),
->>>>>>> d1b1ba09
         select_items=[
             ("stroke_method", "running_stitch"),
             ("stroke_method", "ripple_stitch"),
@@ -760,14 +701,10 @@
             ]
 
         if self.stroke_method == "manual_stitch":
-<<<<<<< HEAD
             coords = [
                 shgeo.LineString(self.strip_control_points(subpath)).coords
                 for subpath in path
             ]
-=======
-            coords = [shgeo.LineString(self.strip_control_points(subpath)).coords for subpath in path]
->>>>>>> d1b1ba09
             coords = self._get_clipped_path(coords)
             return coords
         else:
@@ -946,14 +883,10 @@
                 num_subsections = ceil(dist / self.max_stitch_length)
                 additional_points = [
                     Point(coord.x, coord.y)
-<<<<<<< HEAD
                     for coord in [
                         line.interpolate((i / num_subsections), normalized=True)
                         for i in range(1, num_subsections + 1)
                     ]
-=======
-                    for coord in [line.interpolate((i / num_subsections), normalized=True) for i in range(1, num_subsections + 1)]
->>>>>>> d1b1ba09
                 ]
                 max_len_path.extend(additional_points)
             max_len_path.append(points[1])
@@ -1019,13 +952,9 @@
                     )
                     # bean stitch
                     if any(self.bean_stitch_repeats):
-<<<<<<< HEAD
                         stitch_group.stitches = self.do_bean_repeats(
                             stitch_group.stitches
                         )
-=======
-                        stitch_group.stitches = self.do_bean_repeats(stitch_group.stitches)
->>>>>>> d1b1ba09
                 # running stitch
                 else:
                     stitch_group = self.running_stitch(
