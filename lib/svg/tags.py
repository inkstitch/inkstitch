import inkex


# This is used below and added to the document in ../extensions/base.py.
inkex.NSS['inkstitch'] = 'http://inkstitch.org/namespace'


SVG_PATH_TAG = inkex.addNS('path', 'svg')
SVG_POLYLINE_TAG = inkex.addNS('polyline', 'svg')
SVG_RECT_TAG = inkex.addNS('rect', 'svg')
SVG_ELLIPSE_TAG = inkex.addNS('ellipse', 'svg')
SVG_CIRCLE_TAG = inkex.addNS('circle', 'svg')
SVG_TEXT_TAG = inkex.addNS('text', 'svg')
SVG_TSPAN_TAG = inkex.addNS('tspan', 'svg')
SVG_DEFS_TAG = inkex.addNS('defs', 'svg')
SVG_GROUP_TAG = inkex.addNS('g', 'svg')
SVG_SYMBOL_TAG = inkex.addNS('symbol', 'svg')
SVG_USE_TAG = inkex.addNS('use', 'svg')
SVG_IMAGE_TAG = inkex.addNS('image', 'svg')

EMBROIDERABLE_TAGS = (SVG_PATH_TAG, SVG_POLYLINE_TAG)

INKSCAPE_LABEL = inkex.addNS('label', 'inkscape')
INKSCAPE_GROUPMODE = inkex.addNS('groupmode', 'inkscape')
CONNECTION_START = inkex.addNS('connection-start', 'inkscape')
CONNECTION_END = inkex.addNS('connection-end', 'inkscape')
CONNECTOR_TYPE = inkex.addNS('connector-type', 'inkscape')

XLINK_HREF = inkex.addNS('href', 'xlink')

SODIPODI_NAMEDVIEW = inkex.addNS('namedview', 'sodipodi')
SODIPODI_GUIDE = inkex.addNS('guide', 'sodipodi')
SODIPODI_ROLE = inkex.addNS('role', 'sodipodi')

INKSTITCH_LETTERING = inkex.addNS('lettering', 'inkstitch')

<<<<<<< HEAD
EMBROIDERABLE_TAGS = (SVG_PATH_TAG, SVG_POLYLINE_TAG, SVG_RECT_TAG, SVG_ELLIPSE_TAG, SVG_CIRCLE_TAG)
NOT_EMBROIDERABLE_TAGS = (SVG_IMAGE_TAG, SVG_TEXT_TAG)
SVG_OBJECT_TAGS = (SVG_ELLIPSE_TAG, SVG_CIRCLE_TAG, SVG_RECT_TAG)
=======
INKSTITCH_ATTRIBS = {}
# Fill
inkstitch_attribs = [
                'ties',
                'trim_after',
                'stop_after',
                # fill
                'angle',
                'auto_fill',
                'expand_mm',
                'fill_underlay',
                'fill_underlay_angle',
                'fill_underlay_inset_mm',
                'fill_underlay_max_stitch_length_mm',
                'fill_underlay_row_spacing_mm',
                'fill_underlay_skip_last',
                'max_stitch_length_mm',
                'row_spacing_mm',
                'end_row_spacing_mm',
                'skip_last',
                'staggers',
                'underlay_underpath',
                'underpath',
                'flip',
                'expand_mm',
                # stroke
                'manual_stitch',
                'bean_stitch_repeats',
                'repeats',
                'running_stitch_length_mm',
                # satin column
                'satin_column',
                'satin_column',
                'running_stitch_length_mm',
                'center_walk_underlay',
                'center_walk_underlay_stitch_length_mm',
                'contour_underlay',
                'contour_underlay_stitch_length_mm',
                'contour_underlay_inset_mm',
                'zigzag_underlay',
                'zigzag_spacing_mm',
                'zigzag_underlay_inset_mm',
                'zigzag_underlay_spacing_mm',
                'e_stitch',
                'pull_compensation_mm',
                'stroke_first',
                # Legacy
                'embroider_trim_after',
                'embroider_stop_after'
                ]
for attrib in inkstitch_attribs:
    INKSTITCH_ATTRIBS[attrib] = inkex.addNS(attrib, 'inkstitch')
>>>>>>> 31990508
<|MERGE_RESOLUTION|>--- conflicted
+++ resolved
@@ -34,13 +34,11 @@
 
 INKSTITCH_LETTERING = inkex.addNS('lettering', 'inkstitch')
 
-<<<<<<< HEAD
 EMBROIDERABLE_TAGS = (SVG_PATH_TAG, SVG_POLYLINE_TAG, SVG_RECT_TAG, SVG_ELLIPSE_TAG, SVG_CIRCLE_TAG)
 NOT_EMBROIDERABLE_TAGS = (SVG_IMAGE_TAG, SVG_TEXT_TAG)
 SVG_OBJECT_TAGS = (SVG_ELLIPSE_TAG, SVG_CIRCLE_TAG, SVG_RECT_TAG)
-=======
+
 INKSTITCH_ATTRIBS = {}
-# Fill
 inkstitch_attribs = [
                 'ties',
                 'trim_after',
@@ -90,5 +88,4 @@
                 'embroider_stop_after'
                 ]
 for attrib in inkstitch_attribs:
-    INKSTITCH_ATTRIBS[attrib] = inkex.addNS(attrib, 'inkstitch')
->>>>>>> 31990508
+    INKSTITCH_ATTRIBS[attrib] = inkex.addNS(attrib, 'inkstitch')